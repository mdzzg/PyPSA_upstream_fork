<<<<<<< HEAD
import pypsa, numpy as np
import logging
=======
# -*- coding: utf-8 -*-
import numpy as np

import pypsa

>>>>>>> bca3530c

def test_344():
    """
    Overridden multi-links but empty n.links.
    """

    override = pypsa.descriptors.Dict(
        {k: v.copy() for k, v in pypsa.components.component_attrs.items()}
    )
    override["Link"].loc["bus2"] = [
        "string",
        np.nan,
        np.nan,
        "2nd bus",
        "Input (optional)",
    ]
    override["Link"].loc["efficiency2"] = [
        "static or series",
        "per unit",
        1.0,
        "2nd bus efficiency",
        "Input (optional)",
    ]
    override["Link"].loc["p2"] = ["series", "MW", 0.0, "2nd bus output", "Output"]

    network = pypsa.Network(override_component_attrs=override)

    network.add("Bus", "a")
    network.add("Load", "a", bus="a", p_set=5)
    network.add("Generator", "a", bus="a", p_nom=5)

    network.lopf(pyomo=False)


def test_331():
    n = pypsa.Network()
    n.add("Bus", "bus")
    n.add("Load", "load", bus="bus", p_set=10)
    n.add("Generator", "generator1", bus="bus", p_nom=15, marginal_cost=10)
    n.lopf(pyomo=False)
    n.add("Generator", "generator2", bus="bus", p_nom=5, marginal_cost=5)
    n.lopf(pyomo=False)
<<<<<<< HEAD
    assert 'generator2' in n.generators_t.p


def test_nomansland_bus(caplog):
    n = pypsa.Network()
    n.add("Bus", 'bus')
    
    n.add('Load', 'load', bus='bus', p_set=10)
    n.add('Generator', 'generator1', bus='bus', p_nom=15, marginal_cost=10)

    n.consistency_check()
    assert 'buses are not connected' not in caplog.text, 'warning should not trigger...'

    n.add("Bus", 'extrabus')
    
    n.consistency_check()
    assert 'buses are not connected' in caplog.text, 'warning is not working...'
    
    try:
        n.lopf(pyomo=False)
    except:
        print('to be fixed - unconnected bus throws error in non-pyomo version.')

    try:
        n.lopf(pyomo=True)
    except:
        print('to be fixed - unconnected bus throws error in pyomo version.')
    return True
=======
    assert "generator2" in n.generators_t.p
>>>>>>> bca3530c
<|MERGE_RESOLUTION|>--- conflicted
+++ resolved
@@ -1,13 +1,8 @@
-<<<<<<< HEAD
-import pypsa, numpy as np
-import logging
-=======
 # -*- coding: utf-8 -*-
 import numpy as np
 
 import pypsa
 
->>>>>>> bca3530c
 
 def test_344():
     """
@@ -50,7 +45,6 @@
     n.lopf(pyomo=False)
     n.add("Generator", "generator2", bus="bus", p_nom=5, marginal_cost=5)
     n.lopf(pyomo=False)
-<<<<<<< HEAD
     assert 'generator2' in n.generators_t.p
 
 
@@ -79,6 +73,3 @@
     except:
         print('to be fixed - unconnected bus throws error in pyomo version.')
     return True
-=======
-    assert "generator2" in n.generators_t.p
->>>>>>> bca3530c
