# -*- coding: utf-8 -*-

"""
Power flow functionality.
"""

__author__ = (
    "PyPSA Developers, see https://pypsa.readthedocs.io/en/latest/developers.html"
)
__copyright__ = (
    "Copyright 2015-2023 PyPSA Developers, see https://pypsa.readthedocs.io/en/latest/developers.html, "
    "MIT License"
)

import logging

logger = logging.getLogger(__name__)

import time
from operator import itemgetter

import networkx as nx
import numpy as np
import pandas as pd
from numpy import ones, r_
from numpy.linalg import norm
from pandas.api.types import is_list_like
from scipy.sparse import csc_matrix, csr_matrix, diags, dok_matrix, eye
from scipy.sparse import hstack as shstack
from scipy.sparse import issparse
from scipy.sparse import vstack as svstack
from scipy.sparse.linalg import inv as spinv
from scipy.sparse.linalg import spsolve

from pypsa.descriptors import Dict, allocate_series_dataframes, degree
from pypsa.descriptors import get_switchable_as_dense as get_as_dense
from pypsa.descriptors import zsum

pd.Series.zsum = zsum


def normed(s):
    return s / s.sum()


def real(X):
    return np.real(X.to_numpy())


def imag(X):
    return np.imag(X.to_numpy())


def _as_snapshots(network, snapshots):
    if snapshots is None:
        snapshots = network.snapshots
    if not is_list_like(snapshots):
        snapshots = pd.Index([snapshots])
    if not isinstance(snapshots, pd.MultiIndex):
        snapshots = pd.Index(snapshots)
    assert snapshots.isin(network.snapshots).all()
    snapshots.name = "snapshot"
    return snapshots


def _allocate_pf_outputs(network, linear=False):
    to_allocate = {
        "Generator": ["p"],
        "Load": ["p"],
        "StorageUnit": ["p"],
        "Store": ["p"],
        "ShuntImpedance": ["p"],
        "Bus": ["p", "v_ang", "v_mag_pu"],
        "Line": ["p0", "p1"],
        "Transformer": ["p0", "p1"],
        "Link": ["p" + col[3:] for col in network.links.columns if col[:3] == "bus"],
    }

    if not linear:
        for component, attrs in to_allocate.items():
            if "p" in attrs:
                attrs.append("q")
            if "p0" in attrs and component != "Link":
                attrs.extend(["q0", "q1"])

    allocate_series_dataframes(network, to_allocate)


def _calculate_controllable_nodal_power_balance(
    sub_network, network, snapshots, buses_o
):
    for n in ("q", "p"):
        # allow all one ports to dispatch as set
        for c in sub_network.iterate_components(
            network.controllable_one_port_components
        ):
            c_n_set = get_as_dense(network, c.name, n + "_set", snapshots, c.ind)
            network.pnl(c.name)[n].loc[snapshots, c.ind] = c_n_set

        # set the power injection at each node from controllable components
        network.buses_t[n].loc[snapshots, buses_o] = sum(
            [
                (
                    (c.pnl[n].loc[snapshots, c.ind] * c.df.loc[c.ind, "sign"])
                    .groupby(c.df.loc[c.ind, "bus"], axis=1)
                    .sum()
                    .reindex(columns=buses_o, fill_value=0.0)
                )
                for c in sub_network.iterate_components(
                    network.controllable_one_port_components
                )
            ]
        )

        if n == "p":
            network.buses_t[n].loc[snapshots, buses_o] += sum(
                [
                    (
                        -c.pnl[n + str(i)]
                        .loc[snapshots]
                        .groupby(c.df["bus" + str(i)], axis=1)
                        .sum()
                        .reindex(columns=buses_o, fill_value=0)
                    )
                    for c in network.iterate_components(
                        network.controllable_branch_components
                    )
                    for i in [int(col[3:]) for col in c.df.columns if col[:3] == "bus"]
                ]
            )


def _network_prepare_and_run_pf(
    network,
    snapshots,
    skip_pre,
    linear=False,
    distribute_slack=False,
    slack_weights="p_set",
    **kwargs
):
    if linear:
        sub_network_pf_fun = sub_network_lpf
        sub_network_prepare_fun = calculate_B_H
    else:
        sub_network_pf_fun = sub_network_pf
        sub_network_prepare_fun = calculate_Y

    if not skip_pre:
        network.determine_network_topology()
        calculate_dependent_values(network)
        _allocate_pf_outputs(network, linear)

    snapshots = _as_snapshots(network, snapshots)

    # deal with links
    if not network.links.empty:
        p_set = get_as_dense(network, "Link", "p_set", snapshots)
        network.links_t.p0.loc[snapshots] = p_set.loc[snapshots]
        for i in [
            int(col[3:])
            for col in network.links.columns
            if col[:3] == "bus" and col != "bus0"
        ]:
            eff_name = "efficiency" if i == 1 else "efficiency{}".format(i)
            efficiency = get_as_dense(network, "Link", eff_name, snapshots)
            links = network.links.index[network.links["bus{}".format(i)] != ""]
            network.links_t["p{}".format(i)].loc[snapshots, links] = (
                -network.links_t.p0.loc[snapshots, links]
                * efficiency.loc[snapshots, links]
            )

    itdf = pd.DataFrame(index=snapshots, columns=network.sub_networks.index, dtype=int)
    difdf = pd.DataFrame(index=snapshots, columns=network.sub_networks.index)
    cnvdf = pd.DataFrame(
        index=snapshots, columns=network.sub_networks.index, dtype=bool
    )
    for sub_network in network.sub_networks.obj:
        if not skip_pre:
            find_bus_controls(sub_network)

            branches_i = sub_network.branches_i()
            if len(branches_i) > 0:
                sub_network_prepare_fun(sub_network, skip_pre=True)

        if isinstance(slack_weights, dict):
            sn_slack_weights = slack_weights[sub_network.name]
        else:
            sn_slack_weights = slack_weights

        if isinstance(sn_slack_weights, dict):
            sn_slack_weights = pd.Series(sn_slack_weights)

        if not linear:
            # escape for single-bus sub-network
            if len(sub_network.buses()) <= 1:
                (
                    itdf[sub_network.name],
                    difdf[sub_network.name],
                    cnvdf[sub_network.name],
                ) = sub_network_pf_singlebus(
                    sub_network,
                    snapshots=snapshots,
                    skip_pre=True,
                    distribute_slack=distribute_slack,
                    slack_weights=sn_slack_weights,
                )
            else:
                (
                    itdf[sub_network.name],
                    difdf[sub_network.name],
                    cnvdf[sub_network.name],
                ) = sub_network_pf_fun(
                    sub_network,
                    snapshots=snapshots,
                    skip_pre=True,
                    distribute_slack=distribute_slack,
                    slack_weights=sn_slack_weights,
                    **kwargs
                )
        else:
            sub_network_pf_fun(
                sub_network, snapshots=snapshots, skip_pre=True, **kwargs
            )

    if not linear:
        return Dict({"n_iter": itdf, "error": difdf, "converged": cnvdf})


def network_pf(
    network,
    snapshots=None,
    skip_pre=False,
    x_tol=1e-6,
    use_seed=False,
    distribute_slack=False,
    slack_weights="p_set",
):
    """
    Full non-linear power flow for generic network.

    Parameters
    ----------
    snapshots : list-like|single snapshot
        A subset or an elements of network.snapshots on which to run
        the power flow, defaults to network.snapshots
    skip_pre : bool, default False
        Skip the preliminary steps of computing topology, calculating dependent values and finding bus controls.
    x_tol: float
        Tolerance for Newton-Raphson power flow.
    use_seed : bool, default False
        Use a seed for the initial guess for the Newton-Raphson algorithm.
    distribute_slack : bool, default False
        If ``True``, distribute the slack power across generators proportional to generator dispatch by default
        or according to the distribution scheme provided in ``slack_weights``.
        If ``False`` only the slack generator takes up the slack.
    slack_weights : dict|str, default 'p_set'
        Distribution scheme describing how to determine the fraction of the total slack power
        (of each sub network individually) a bus of the subnetwork takes up.
        Default is to distribute proportional to generator dispatch ('p_set').
        Another option is to distribute proportional to (optimised) nominal capacity ('p_nom' or 'p_nom_opt').
        Custom weights can be specified via a dictionary that has a key for each
        subnetwork index (``network.sub_networks.index``) and a
        pandas.Series/dict with buses or generators of the
        corresponding subnetwork as index/keys.
        When specifying custom weights with buses as index/keys the slack power of a bus is distributed
        among its generators in proportion to their nominal capacity (``p_nom``) if given, otherwise evenly.

    Returns
    -------
    dict
        Dictionary with keys 'n_iter', 'converged', 'error' and dataframe
        values indicating number of iterations, convergence status, and
        iteration error for each snapshot (rows) and sub_network (columns)
    """

    return _network_prepare_and_run_pf(
        network,
        snapshots,
        skip_pre,
        linear=False,
        x_tol=x_tol,
        use_seed=use_seed,
        distribute_slack=distribute_slack,
        slack_weights=slack_weights,
    )


def newton_raphson_sparse(
    f,
    guess,
    dfdx,
    x_tol=1e-10,
    lim_iter=100,
    distribute_slack=False,
    slack_weights=None,
):
    """Solve f(x) = 0 with initial guess for x and dfdx(x). dfdx(x) should
    return a sparse Jacobian.  Terminate if error on norm of f(x) is <
    x_tol or there were more than lim_iter iterations.

    """

    slack_args = {"distribute_slack": distribute_slack, "slack_weights": slack_weights}
    converged = False
    n_iter = 0
    F = f(guess, **slack_args)
    diff = norm(F, np.Inf)

    logger.debug("Error at iteration %d: %f", n_iter, diff)

    while diff > x_tol and n_iter < lim_iter:
        n_iter += 1

        guess = guess - spsolve(dfdx(guess, **slack_args), F)

        F = f(guess, **slack_args)
        diff = norm(F, np.Inf)

        logger.debug("Error at iteration %d: %f", n_iter, diff)

    if diff > x_tol:
        logger.warning(
            'Warning, we didn\'t reach the required tolerance within %d iterations, error is at %f. See the section "Troubleshooting" in the documentation for tips to fix this. ',
            n_iter,
            diff,
        )
    elif not np.isnan(diff):
        converged = True

    return guess, n_iter, diff, converged


def sub_network_pf_singlebus(
    sub_network,
    snapshots=None,
    skip_pre=False,
    distribute_slack=False,
    slack_weights="p_set",
    linear=False,
):
    """
    Non-linear power flow for a sub-network consiting of a single bus.

    Parameters
    ----------
    snapshots : list-like|single snapshot
        A subset or an elements of network.snapshots on which to run
        the power flow, defaults to network.snapshots
    skip_pre: bool, default False
        Skip the preliminary steps of computing topology, calculating dependent values and finding bus controls.
    distribute_slack : bool, default False
        If ``True``, distribute the slack power across generators proportional to generator dispatch by default
        or according to the distribution scheme provided in ``slack_weights``.
        If ``False`` only the slack generator takes up the slack.
    slack_weights : pandas.Series|str, default 'p_set'
        Distribution scheme describing how to determine the fraction of the total slack power
        a bus of the subnetwork takes up. Default is to distribute proportional to generator dispatch
        ('p_set'). Another option is to distribute proportional to (optimised) nominal capacity ('p_nom' or 'p_nom_opt').
        Custom weights can be provided via a pandas.Series/dict
        that has the generators of the single bus as index/keys.
    """

    snapshots = _as_snapshots(sub_network.network, snapshots)
    network = sub_network.network
    logger.info(
        "Balancing power on single-bus sub-network {} for snapshots {}".format(
            sub_network, snapshots
        )
    )

    if not skip_pre:
        find_bus_controls(sub_network)
        _allocate_pf_outputs(network, linear=False)

    if isinstance(slack_weights, dict):
        slack_weights = pd.Series(slack_weights)

    buses_o = sub_network.buses_o

    _calculate_controllable_nodal_power_balance(
        sub_network, network, snapshots, buses_o
    )

    v_mag_pu_set = get_as_dense(network, "Bus", "v_mag_pu_set", snapshots)
    network.buses_t.v_mag_pu.loc[snapshots, sub_network.slack_bus] = v_mag_pu_set.loc[
        :, sub_network.slack_bus
    ]
    network.buses_t.v_ang.loc[snapshots, sub_network.slack_bus] = 0.0

    if distribute_slack:
        for bus, group in sub_network.generators().groupby("bus"):
            if slack_weights in ["p_nom", "p_nom_opt"]:
                assert (
                    not all(network.generators[slack_weights]) == 0
                ), "Invalid slack weights! Generator attribute {} is always zero.".format(
                    slack_weights
                )
                bus_generator_shares = (
                    network.generators[slack_weights]
                    .loc[group.index]
                    .pipe(normed)
                    .fillna(0)
                )
            elif slack_weights == "p_set":
                generators_t_p_choice = get_as_dense(
                    network, "Generator", slack_weights, snapshots
                )
                assert (
                    not generators_t_p_choice.isna().all().all()
                ), "Invalid slack weights! Generator attribute {} is always NaN.".format(
                    slack_weights
                )
                assert (
                    not (generators_t_p_choice == 0).all().all()
                ), "Invalid slack weights! Generator attribute {} is always zero.".format(
                    slack_weights
                )
                bus_generator_shares = (
                    generators_t_p_choice.loc[snapshots, group.index]
                    .apply(normed, axis=1)
                    .fillna(0)
                )
            else:
                bus_generator_shares = slack_weights.pipe(normed).fillna(0)
            network.generators_t.p.loc[
                snapshots, group.index
            ] += bus_generator_shares.multiply(
                -network.buses_t.p.loc[snapshots, bus], axis=0
            )
    else:
        network.generators_t.p.loc[
            snapshots, sub_network.slack_generator
        ] -= network.buses_t.p.loc[snapshots, sub_network.slack_bus]

    network.generators_t.q.loc[
        snapshots, sub_network.slack_generator
    ] -= network.buses_t.q.loc[snapshots, sub_network.slack_bus]

    network.buses_t.p.loc[snapshots, sub_network.slack_bus] = 0.0
    network.buses_t.q.loc[snapshots, sub_network.slack_bus] = 0.0

    return 0, 0.0, True  # dummy substitute for newton raphson output


def sub_network_pf(
    sub_network,
    snapshots=None,
    skip_pre=False,
    x_tol=1e-6,
    use_seed=False,
    distribute_slack=False,
    slack_weights="p_set",
):
    """
    Non-linear power flow for connected sub-network.

    Parameters
    ----------
    snapshots : list-like|single snapshot
        A subset or an elements of network.snapshots on which to run
        the power flow, defaults to network.snapshots
    skip_pre: bool, default False
        Skip the preliminary steps of computing topology, calculating dependent values and finding bus controls.
    x_tol: float
        Tolerance for Newton-Raphson power flow.
    use_seed : bool, default False
        Use a seed for the initial guess for the Newton-Raphson algorithm.
    distribute_slack : bool, default False
        If ``True``, distribute the slack power across generators proportional to generator dispatch by default
        or according to the distribution scheme provided in ``slack_weights``.
        If ``False`` only the slack generator takes up the slack.
    slack_weights : pandas.Series|str, default 'p_set'
        Distribution scheme describing how to determine the fraction of the total slack power
        a bus of the subnetwork takes up. Default is to distribute proportional to generator dispatch
        ('p_set'). Another option is to distribute proportional to (optimised) nominal capacity ('p_nom' or 'p_nom_opt').
        Custom weights can be provided via a pandas.Series/dict
        that has the buses or the generators of the subnetwork as index/keys.
        When using custom weights with buses as index/keys the slack power of a bus is distributed
        among its generators in proportion to their nominal capacity (``p_nom``) if given, otherwise evenly.

    Returns
    -------
    Tuple of three pandas.Series indicating number of iterations,
    remaining error, and convergence status for each snapshot
    """

    assert isinstance(
        slack_weights, (str, pd.Series, dict)
    ), "Type of 'slack_weights' must be string, pd.Series or dict. Is {}.".format(
        type(slack_weights)
    )

    if isinstance(slack_weights, dict):
        slack_weights = pd.Series(slack_weights)
    elif isinstance(slack_weights, str):
        valid_strings = ["p_nom", "p_nom_opt", "p_set"]
        assert (
            slack_weights in valid_strings
        ), "String value for 'slack_weights' must be one of {}. Is {}.".format(
            valid_strings, slack_weights
        )

    snapshots = _as_snapshots(sub_network.network, snapshots)
    logger.info(
        "Performing non-linear load-flow on {} sub-network {} for snapshots {}".format(
            sub_network.network.sub_networks.at[sub_network.name, "carrier"],
            sub_network,
            snapshots,
        )
    )

    # _sub_network_prepare_pf(sub_network, snapshots, skip_pre, calculate_Y)
    network = sub_network.network

    if not skip_pre:
        calculate_dependent_values(network)
        find_bus_controls(sub_network)
        _allocate_pf_outputs(network, linear=False)

    # get indices for the components on this subnetwork
    branches_i = sub_network.branches_i()
    buses_o = sub_network.buses_o
    sn_buses = sub_network.buses().index
    sn_generators = sub_network.generators().index

    generator_slack_weights_b = False
    bus_slack_weights_b = False
    if isinstance(slack_weights, pd.Series):
        if all(i in sn_generators for i in slack_weights.index):
            generator_slack_weights_b = True
        elif all(i in sn_buses for i in slack_weights.index):
            bus_slack_weights_b = True
        else:
            raise AssertionError(
                "Custom slack weights pd.Series/dict must only have the",
                "generators or buses of the subnetwork as index/keys.",
            )

    if not skip_pre and len(branches_i) > 0:
        calculate_Y(sub_network, skip_pre=True)

    _calculate_controllable_nodal_power_balance(
        sub_network, network, snapshots, buses_o
    )

    def f(guess, distribute_slack=False, slack_weights=None):
        last_pq = -1 if distribute_slack else None
        network.buses_t.v_ang.loc[now, sub_network.pvpqs] = guess[
            : len(sub_network.pvpqs)
        ]
        network.buses_t.v_mag_pu.loc[now, sub_network.pqs] = guess[
            len(sub_network.pvpqs) : last_pq
        ]

        v_mag_pu = network.buses_t.v_mag_pu.loc[now, buses_o]
        v_ang = network.buses_t.v_ang.loc[now, buses_o]
        V = v_mag_pu * np.exp(1j * v_ang)

        if distribute_slack:
            slack_power = slack_weights * guess[-1]
            mismatch = V * np.conj(sub_network.Y * V) - s + slack_power
        else:
            mismatch = V * np.conj(sub_network.Y * V) - s

        if distribute_slack:
            F = r_[real(mismatch)[:], imag(mismatch)[1 + len(sub_network.pvs) :]]
        else:
            F = r_[real(mismatch)[1:], imag(mismatch)[1 + len(sub_network.pvs) :]]

        return F

    def dfdx(guess, distribute_slack=False, slack_weights=None):
        last_pq = -1 if distribute_slack else None
        network.buses_t.v_ang.loc[now, sub_network.pvpqs] = guess[
            : len(sub_network.pvpqs)
        ]
        network.buses_t.v_mag_pu.loc[now, sub_network.pqs] = guess[
            len(sub_network.pvpqs) : last_pq
        ]

        v_mag_pu = network.buses_t.v_mag_pu.loc[now, buses_o]
        v_ang = network.buses_t.v_ang.loc[now, buses_o]

        V = v_mag_pu * np.exp(1j * v_ang)

        index = r_[: len(buses_o)]

        # make sparse diagonal matrices
        V_diag = csr_matrix((V, (index, index)))
        V_norm_diag = csr_matrix((V / abs(V), (index, index)))
        I_diag = csr_matrix((sub_network.Y * V, (index, index)))

        dS_dVa = 1j * V_diag * np.conj(I_diag - sub_network.Y * V_diag)

        dS_dVm = V_norm_diag * np.conj(I_diag) + V_diag * np.conj(
            sub_network.Y * V_norm_diag
        )

        J10 = dS_dVa[1 + len(sub_network.pvs) :, 1:].imag
        J11 = dS_dVm[1 + len(sub_network.pvs) :, 1 + len(sub_network.pvs) :].imag

        if distribute_slack:
            J00 = dS_dVa[:, 1:].real
            J01 = dS_dVm[:, 1 + len(sub_network.pvs) :].real
            J02 = csr_matrix(slack_weights, (1, 1 + len(sub_network.pvpqs))).T
            J12 = csr_matrix((1, len(sub_network.pqs))).T
            J_P_blocks = [J00, J01, J02]
            J_Q_blocks = [J10, J11, J12]
        else:
            J00 = dS_dVa[1:, 1:].real
            J01 = dS_dVm[1:, 1 + len(sub_network.pvs) :].real
            J_P_blocks = [J00, J01]
            J_Q_blocks = [J10, J11]

        J = svstack([shstack(J_P_blocks), shstack(J_Q_blocks)], format="csr")

        return J

    # Set what we know: slack V and v_mag_pu for PV buses
    v_mag_pu_set = get_as_dense(network, "Bus", "v_mag_pu_set", snapshots)
    network.buses_t.v_mag_pu.loc[snapshots, sub_network.pvs] = v_mag_pu_set.loc[
        :, sub_network.pvs
    ]
    network.buses_t.v_mag_pu.loc[snapshots, sub_network.slack_bus] = v_mag_pu_set.loc[
        :, sub_network.slack_bus
    ]
    network.buses_t.v_ang.loc[snapshots, sub_network.slack_bus] = 0.0

    if not use_seed:
        network.buses_t.v_mag_pu.loc[snapshots, sub_network.pqs] = 1.0
        network.buses_t.v_ang.loc[snapshots, sub_network.pvpqs] = 0.0

    slack_args = {"distribute_slack": distribute_slack}
    slack_variable_b = 1 if distribute_slack else 0

    if distribute_slack:
        if isinstance(slack_weights, str) and slack_weights == "p_set":
            generators_t_p_choice = get_as_dense(
                network, "Generator", slack_weights, snapshots
            )
            bus_generation = generators_t_p_choice.rename(
                columns=network.generators.bus
            )
            slack_weights_calc = (
                pd.DataFrame(
                    bus_generation.groupby(bus_generation.columns, axis=1).sum(),
                    columns=buses_o,
                )
                .apply(normed, axis=1)
                .fillna(0)
            )

        elif isinstance(slack_weights, str) and slack_weights in ["p_nom", "p_nom_opt"]:
            assert (
                not all(network.generators[slack_weights]) == 0
            ), "Invalid slack weights! Generator attribute {} is always zero.".format(
                slack_weights
            )
            slack_weights_calc = (
                network.generators.groupby("bus")[slack_weights]
                .sum()
                .reindex(buses_o)
                .pipe(normed)
                .fillna(0)
            )

        elif generator_slack_weights_b:
            # convert generator-based slack weights to bus-based slack weights
            slack_weights_calc = (
                slack_weights.rename(network.generators.bus)
                .groupby(slack_weights.index.name)
                .sum()
                .reindex(buses_o)
                .pipe(normed)
                .fillna(0)
            )

        elif bus_slack_weights_b:
            # take bus-based slack weights
            slack_weights_calc = slack_weights.reindex(buses_o).pipe(normed).fillna(0)

    ss = np.empty((len(snapshots), len(buses_o)), dtype=complex)
    roots = np.empty(
        (
            len(snapshots),
            len(sub_network.pvpqs) + len(sub_network.pqs) + slack_variable_b,
        )
    )
    iters = pd.Series(0, index=snapshots)
    diffs = pd.Series(index=snapshots, dtype=float)
    convs = pd.Series(False, index=snapshots)
    for i, now in enumerate(snapshots):
        p = network.buses_t.p.loc[now, buses_o]
        q = network.buses_t.q.loc[now, buses_o]
        ss[i] = s = p + 1j * q

        # Make a guess for what we don't know: V_ang for PV and PQs and v_mag_pu for PQ buses
        guess = r_[
            network.buses_t.v_ang.loc[now, sub_network.pvpqs],
            network.buses_t.v_mag_pu.loc[now, sub_network.pqs],
        ]

        if distribute_slack:
            guess = np.append(guess, [0])  # for total slack power
            if isinstance(slack_weights, str) and slack_weights == "p_set":
                # snapshot-dependent slack weights
                slack_args["slack_weights"] = slack_weights_calc.loc[now]
            else:
                slack_args["slack_weights"] = slack_weights_calc

        # Now try and solve
        start = time.time()
        roots[i], n_iter, diff, converged = newton_raphson_sparse(
            f, guess, dfdx, x_tol=x_tol, **slack_args
        )
        logger.info(
            "Newton-Raphson solved in %d iterations with error of %f in %f seconds",
            n_iter,
            diff,
            time.time() - start,
        )
        iters[now] = n_iter
        diffs[now] = diff
        convs[now] = converged

    # now set everything
    if distribute_slack:
        last_pq = -1
        slack_power = roots[:, -1]
    else:
        last_pq = None
    network.buses_t.v_ang.loc[snapshots, sub_network.pvpqs] = roots[
        :, : len(sub_network.pvpqs)
    ]
    network.buses_t.v_mag_pu.loc[snapshots, sub_network.pqs] = roots[
        :, len(sub_network.pvpqs) : last_pq
    ]

    v_mag_pu = network.buses_t.v_mag_pu.loc[snapshots, buses_o].values
    v_ang = network.buses_t.v_ang.loc[snapshots, buses_o].values

    V = v_mag_pu * np.exp(1j * v_ang)

    # add voltages to branches
    buses_indexer = buses_o.get_indexer
    branch_bus0 = []
    branch_bus1 = []
    for c in sub_network.iterate_components(network.passive_branch_components):
        branch_bus0 += list(c.df.loc[c.ind, "bus0"])
        branch_bus1 += list(c.df.loc[c.ind, "bus1"])
    v0 = V[:, buses_indexer(branch_bus0)]
    v1 = V[:, buses_indexer(branch_bus1)]

    i0 = np.empty((len(snapshots), sub_network.Y0.shape[0]), dtype=complex)
    i1 = np.empty((len(snapshots), sub_network.Y1.shape[0]), dtype=complex)
    for i, now in enumerate(snapshots):
        i0[i] = sub_network.Y0 * V[i]
        i1[i] = sub_network.Y1 * V[i]

    s0 = pd.DataFrame(v0 * np.conj(i0), columns=branches_i, index=snapshots)
    s1 = pd.DataFrame(v1 * np.conj(i1), columns=branches_i, index=snapshots)
    for c in sub_network.iterate_components(network.passive_branch_components):
        s0t = s0.loc[:, c.name]
        s1t = s1.loc[:, c.name]
        network.pnl(c.name).p0.loc[snapshots, s0t.columns] = s0t.values.real
        network.pnl(c.name).q0.loc[snapshots, s0t.columns] = s0t.values.imag
        network.pnl(c.name).p1.loc[snapshots, s1t.columns] = s1t.values.real
        network.pnl(c.name).q1.loc[snapshots, s1t.columns] = s1t.values.imag

    s_calc = np.empty((len(snapshots), len(buses_o)), dtype=complex)
    for i in np.arange(len(snapshots)):
        s_calc[i] = V[i] * np.conj(sub_network.Y * V[i])
    slack_index = buses_o.get_loc(sub_network.slack_bus)
    if distribute_slack:
        network.buses_t.p.loc[snapshots, sn_buses] = s_calc.real[
            :, buses_indexer(sn_buses)
        ]
    else:
        network.buses_t.p.loc[snapshots, sub_network.slack_bus] = s_calc[
            :, slack_index
        ].real
    network.buses_t.q.loc[snapshots, sub_network.slack_bus] = s_calc[
        :, slack_index
    ].imag
    network.buses_t.q.loc[snapshots, sub_network.pvs] = s_calc[
        :, buses_indexer(sub_network.pvs)
    ].imag

    # set shunt impedance powers
    shunt_impedances_i = sub_network.shunt_impedances_i()
    if len(shunt_impedances_i):
        # add voltages
        shunt_impedances_v_mag_pu = v_mag_pu[
            :, buses_indexer(network.shunt_impedances.loc[shunt_impedances_i, "bus"])
        ]
        network.shunt_impedances_t.p.loc[snapshots, shunt_impedances_i] = (
            shunt_impedances_v_mag_pu**2
        ) * network.shunt_impedances.loc[shunt_impedances_i, "g_pu"].values
        network.shunt_impedances_t.q.loc[snapshots, shunt_impedances_i] = (
            shunt_impedances_v_mag_pu**2
        ) * network.shunt_impedances.loc[shunt_impedances_i, "b_pu"].values

    # let slack generator take up the slack
    if distribute_slack:
        distributed_slack_power = (
            network.buses_t.p.loc[snapshots, sn_buses]
            - ss[:, buses_indexer(sn_buses)].real
        )
        for bus, group in sub_network.generators().groupby("bus"):
            if isinstance(slack_weights, str) and slack_weights == "p_set":
                generators_t_p_choice = get_as_dense(
                    network, "Generator", slack_weights, snapshots
                )
                bus_generator_shares = (
                    generators_t_p_choice.loc[snapshots, group.index]
                    .apply(normed, axis=1)
                    .fillna(0)
                )
                network.generators_t.p.loc[
                    snapshots, group.index
                ] += bus_generator_shares.multiply(
                    distributed_slack_power.loc[snapshots, bus], axis=0
                )
            else:
                if generator_slack_weights_b:
                    bus_generator_shares = (
                        slack_weights.loc[group.index].pipe(normed).fillna(0)
                    )
                else:
                    bus_generators_p_nom = network.generators.p_nom.loc[group.index]
                    # distribute evenly if no p_nom given
                    if all(bus_generators_p_nom) == 0:
                        bus_generators_p_nom = 1
                    bus_generator_shares = bus_generators_p_nom.pipe(normed).fillna(0)
                network.generators_t.p.loc[
                    snapshots, group.index
                ] += distributed_slack_power.loc[snapshots, bus].apply(
                    lambda row: row * bus_generator_shares
                )
    else:
        network.generators_t.p.loc[snapshots, sub_network.slack_generator] += (
            network.buses_t.p.loc[snapshots, sub_network.slack_bus]
            - ss[:, slack_index].real
        )

    # set the Q of the slack and PV generators
    network.generators_t.q.loc[snapshots, sub_network.slack_generator] += (
        network.buses_t.q.loc[snapshots, sub_network.slack_bus]
        - ss[:, slack_index].imag
    )
    network.generators_t.q.loc[
        snapshots, network.buses.loc[sub_network.pvs, "generator"]
    ] += np.asarray(
        network.buses_t.q.loc[snapshots, sub_network.pvs]
        - ss[:, buses_indexer(sub_network.pvs)].imag
    )

    return iters, diffs, convs


def network_lpf(network, snapshots=None, skip_pre=False):
    """
    Linear power flow for generic network.

    Parameters
    ----------
    snapshots : list-like|single snapshot
        A subset or an elements of network.snapshots on which to run
        the power flow, defaults to network.snapshots
    skip_pre : bool, default False
        Skip the preliminary steps of computing topology, calculating
        dependent values and finding bus controls.

    Returns
    -------
    None
    """
    _network_prepare_and_run_pf(network, snapshots, skip_pre, linear=True)


def apply_line_types(network):
    """
    Calculate line electrical parameters x, r, b, g from standard types.
    """
    lines_with_types_b = network.lines.type != ""
    if lines_with_types_b.zsum() == 0:
        return

    missing_types = pd.Index(
        network.lines.loc[lines_with_types_b, "type"].unique()
    ).difference(network.line_types.index)
    assert (
        missing_types.empty
    ), "The type(s) {} do(es) not exist in network.line_types".format(
        ", ".join(missing_types)
    )

    # Get a copy of the lines data
    l = network.lines.loc[lines_with_types_b, ["type", "length", "num_parallel"]].join(
        network.line_types, on="type"
    )

    for attr in ["r", "x"]:
        l[attr] = l[attr + "_per_length"] * l["length"] / l["num_parallel"]
    l["b"] = (
        2
        * np.pi
        * 1e-9
        * l["f_nom"]
        * l["c_per_length"]
        * l["length"]
        * l["num_parallel"]
    )

    # now set calculated values on live lines
    for attr in ["r", "x", "b"]:
        network.lines.loc[lines_with_types_b, attr] = l[attr]


def apply_transformer_types(network):
    """
    Calculate transformer electrical parameters x, r, b, g from standard types.
    """
    trafos_with_types_b = network.transformers.type != ""
    if trafos_with_types_b.zsum() == 0:
        return

    missing_types = pd.Index(
        network.transformers.loc[trafos_with_types_b, "type"].unique()
    ).difference(network.transformer_types.index)
    assert (
        missing_types.empty
    ), "The type(s) {} do(es) not exist in network.transformer_types".format(
        ", ".join(missing_types)
    )

    # Get a copy of the transformers data
    # (joining pulls in "phase_shift", "s_nom", "tap_side" from TransformerType)
    t = network.transformers.loc[
        trafos_with_types_b, ["type", "tap_position", "num_parallel"]
    ].join(network.transformer_types, on="type")

    t["r"] = t["vscr"] / 100.0
    t["x"] = np.sqrt((t["vsc"] / 100.0) ** 2 - t["r"] ** 2)

    # NB: b and g are per unit of s_nom
    t["g"] = t["pfe"] / (1000.0 * t["s_nom"])

    # for some bizarre reason, some of the standard types in pandapower have i0^2 < g^2
    t["b"] = -np.sqrt(((t["i0"] / 100.0) ** 2 - t["g"] ** 2).clip(lower=0))

    for attr in ["r", "x"]:
        t[attr] /= t["num_parallel"]

    for attr in ["b", "g"]:
        t[attr] *= t["num_parallel"]

    # deal with tap positions

    t["tap_ratio"] = 1.0 + (t["tap_position"] - t["tap_neutral"]) * (
        t["tap_step"] / 100.0
    )

    # now set calculated values on live transformers
    for attr in ["r", "x", "g", "b", "phase_shift", "s_nom", "tap_side", "tap_ratio"]:
        network.transformers.loc[trafos_with_types_b, attr] = t[attr]

    # TODO: status, rate_A


def wye_to_delta(z1, z2, z3):
    """
    Follows http://home.earthlink.net/~w6rmk/math/wyedelta.htm.
    """
    summand = z1 * z2 + z2 * z3 + z3 * z1
    return (summand / z2, summand / z1, summand / z3)


def apply_transformer_t_model(network):
    """
    Convert given T-model parameters to PI-model parameters using wye-delta
    transformation.
    """
    z_series = network.transformers.r_pu + 1j * network.transformers.x_pu
    y_shunt = network.transformers.g_pu + 1j * network.transformers.b_pu

    ts_b = (network.transformers.model == "t") & (y_shunt != 0.0)

    if ts_b.zsum() == 0:
        return

    za, zb, zc = wye_to_delta(
        z_series.loc[ts_b] / 2, z_series.loc[ts_b] / 2, 1 / y_shunt.loc[ts_b]
    )

    network.transformers.loc[ts_b, "r_pu"] = real(zc)
    network.transformers.loc[ts_b, "x_pu"] = imag(zc)
    network.transformers.loc[ts_b, "g_pu"] = real(2 / za)
    network.transformers.loc[ts_b, "b_pu"] = imag(2 / za)


def calculate_dependent_values(network):
    """
    Calculate per unit impedances and append voltages to lines and shunt
    impedances.
    """
    apply_line_types(network)
    apply_transformer_types(network)

    network.lines["v_nom"] = network.lines.bus0.map(network.buses.v_nom)
    network.lines.loc[network.lines.carrier == "", "carrier"] = network.lines.bus0.map(
        network.buses.carrier
    )

    network.lines["x_pu"] = network.lines.x / (network.lines.v_nom**2)
    network.lines["r_pu"] = network.lines.r / (network.lines.v_nom**2)
    network.lines["b_pu"] = network.lines.b * network.lines.v_nom**2
    network.lines["g_pu"] = network.lines.g * network.lines.v_nom**2
    network.lines["x_pu_eff"] = network.lines["x_pu"]
    network.lines["r_pu_eff"] = network.lines["r_pu"]

    # convert transformer impedances from base power s_nom to base = 1 MVA
    network.transformers["x_pu"] = network.transformers.x / network.transformers.s_nom
    network.transformers["r_pu"] = network.transformers.r / network.transformers.s_nom
    network.transformers["b_pu"] = network.transformers.b * network.transformers.s_nom
    network.transformers["g_pu"] = network.transformers.g * network.transformers.s_nom
    network.transformers["x_pu_eff"] = (
        network.transformers["x_pu"] * network.transformers["tap_ratio"]
    )
    network.transformers["r_pu_eff"] = (
        network.transformers["r_pu"] * network.transformers["tap_ratio"]
    )

    apply_transformer_t_model(network)

    network.shunt_impedances["v_nom"] = network.shunt_impedances["bus"].map(
        network.buses.v_nom
    )
    network.shunt_impedances["b_pu"] = (
        network.shunt_impedances.b * network.shunt_impedances.v_nom**2
    )
    network.shunt_impedances["g_pu"] = (
        network.shunt_impedances.g * network.shunt_impedances.v_nom**2
    )

    network.links.loc[network.links.carrier == "", "carrier"] = network.links.bus0.map(
        network.buses.carrier
    )

    network.stores.loc[
        network.stores.carrier == "", "carrier"
    ] = network.stores.bus.map(network.buses.carrier)


def find_slack_bus(sub_network):
    """
    Find the slack bus in a connected sub-network.
    """
    gens = sub_network.generators()

    if len(gens) == 0:
        #        logger.warning("No generators in sub-network {}, better hope power is already balanced".format(sub_network.name))
        sub_network.slack_generator = None
        sub_network.slack_bus = sub_network.buses_i()[0]

    else:
        slacks = gens[gens.control == "Slack"].index

        if len(slacks) == 0:
            sub_network.slack_generator = gens.index[0]
            sub_network.network.generators.loc[
                sub_network.slack_generator, "control"
            ] = "Slack"
            logger.debug(
                "No slack generator found in sub-network {}, using {} as the slack generator".format(
                    sub_network.name, sub_network.slack_generator
                )
            )

        elif len(slacks) == 1:
            sub_network.slack_generator = slacks[0]
        else:
            sub_network.slack_generator = slacks[0]
            sub_network.network.generators.loc[slacks[1:], "control"] = "PV"
            logger.debug(
                "More than one slack generator found in sub-network {}, using {} as the slack generator".format(
                    sub_network.name, sub_network.slack_generator
                )
            )

        sub_network.slack_bus = gens.bus[sub_network.slack_generator]

    # also put it into the dataframe
    sub_network.network.sub_networks.at[
        sub_network.name, "slack_bus"
    ] = sub_network.slack_bus

    logger.debug(
        "Slack bus for sub-network {} is {}".format(
            sub_network.name, sub_network.slack_bus
        )
    )


def find_bus_controls(sub_network):
    """
    Find slack and all PV and PQ buses for a sub_network.

    This function also fixes sub_network.buses_o, a DataFrame ordered by
    control type.
    """
    network = sub_network.network

    find_slack_bus(sub_network)

    gens = sub_network.generators()
    buses_i = sub_network.buses_i()

    # default bus control is PQ
    network.buses.loc[buses_i, "control"] = "PQ"

    # find all buses with one or more gens with PV
    pvs = gens[gens.control == "PV"].index.to_series()
    if len(pvs) > 0:
        pvs = pvs.groupby(gens.bus).first()
        network.buses.loc[pvs.index, "control"] = "PV"
        network.buses.loc[pvs.index, "generator"] = pvs

    network.buses.loc[sub_network.slack_bus, "control"] = "Slack"
    network.buses.loc[sub_network.slack_bus, "generator"] = sub_network.slack_generator

    buses_control = network.buses.loc[buses_i, "control"]
    sub_network.pvs = buses_control.index[buses_control == "PV"]
    sub_network.pqs = buses_control.index[buses_control == "PQ"]

    sub_network.pvpqs = sub_network.pvs.append(sub_network.pqs)

    # order buses
    sub_network.buses_o = sub_network.pvpqs.insert(0, sub_network.slack_bus)


def calculate_B_H(sub_network, skip_pre=False):
    """
    Calculate B and H matrices for AC or DC sub-networks.
    """
    network = sub_network.network

    if not skip_pre:
        calculate_dependent_values(network)
        find_bus_controls(sub_network)

    if network.sub_networks.at[sub_network.name, "carrier"] == "DC":
        attribute = "r_pu_eff"
    else:
        attribute = "x_pu_eff"

    # following leans heavily on pypower.makeBdc

    z = pd.concat(
        [
            c.df.loc[c.ind, attribute]
            for c in sub_network.iterate_components(network.passive_branch_components)
        ]
    )
    b = z.divide(1.0, fill_value=np.inf)
    # susceptances
    # b = np.divide(1.0, z, out=np.full_like(z, np.inf), where=z != 0)

    if b.isna().any():
        logger.warning(
            "Warning! Some series impedances are zero - this will cause a singularity in LPF!"
        )
<<<<<<< HEAD
    #b_diag = csr_matrix((b, (np.r_[: len(b)], np.r_[: len(b)])))
    b_diag = diags(b.values)
=======
    # b_diag = csr_matrix((b, (np.r_[: len(b)], np.r_[: len(b)])))
    b_diag = diags(b)
>>>>>>> c6e38c56

    # incidence matrix
    sub_network.K = sub_network.incidence_matrix(busorder=sub_network.buses_o)
    # possibly a pandas version could work here as well, unordered buses, discarding any busorder
    # incidence = pd.concat([
    #    n.sub_networks.iloc[0,2].branches()[['bus0']].assign(val=1).rename(columns={'bus0':'bus'}),
    #    n.sub_networks.iloc[0,2].branches()[['bus1']].assign(val=-1).rename(columns={'bus1':'bus'})
    # ])
    # incidence.set_index('bus', append=True, inplace=True)
    # for now, keep bus_order=index in mind

    sub_network.H = b_diag * sub_network.K.T

    # weighted Laplacian
    sub_network.B = sub_network.K * sub_network.H

    phase_shift = np.concatenate(
        [
            (c.df.loc[c.ind, "phase_shift"]).values * np.pi / 180.0
            if c.name == "Transformer"
            else np.zeros((len(c.ind),))
            for c in sub_network.iterate_components(network.passive_branch_components)
        ]
    )
    sub_network.p_branch_shift = np.multiply(-b, phase_shift, where=b != np.inf)

    sub_network.p_bus_shift = sub_network.K * sub_network.p_branch_shift


def calculate_PTDF(sub_network, skip_pre=False):
    """
    Calculate the Power Transfer Distribution Factor (PTDF) for sub_network.

    Sets sub_network.PTDF as a (dense) numpy array.

    Parameters
    ----------
    sub_network : pypsa.SubNetwork
    skip_pre : bool, default False
        Skip the preliminary steps of computing topology, calculating dependent values,
        finding bus controls and computing B and H.
    """
    if not skip_pre:
        calculate_B_H(sub_network)

    # calculate inverse of B with slack removed

    n_pvpq = len(sub_network.pvpqs)
    # I = eye(n_pvpq)
    # B_inverse = spsolve(csc_matrix(sub_network.B[1:, 1:]), I)

    B_inverse = spinv(csc_matrix(sub_network.B[1:, 1:]))

    # exception for two-node networks, where B_inverse is a 1d array
    if issparse(B_inverse):
        B_inverse = B_inverse.toarray()
    elif B_inverse.shape == (1,):
        B_inverse = B_inverse.reshape((1, 1))

    # add back in zeroes for slack
    B_inverse = np.hstack((np.zeros((n_pvpq, 1)), B_inverse))
    B_inverse = np.vstack((np.zeros(n_pvpq + 1), B_inverse))

    sub_network.PTDF = pd.DataFrame(
        data=sub_network.H * B_inverse,
        index=sub_network.branches_i(),
        columns=sub_network.buses_o,
    )


def calculate_Y(sub_network, skip_pre=False):
    """
    Calculate bus admittance matrices for AC sub-networks.
    """
    if not skip_pre:
        calculate_dependent_values(sub_network.network)

    if sub_network.network.sub_networks.at[sub_network.name, "carrier"] != "AC":
        logger.warning("Non-AC networks not supported for Y!")
        return

    branches = sub_network.branches()
    buses_o = sub_network.buses_o

    network = sub_network.network

    # following leans heavily on pypower.makeYbus
    # Copyright Richard Lincoln, Ray Zimmerman, BSD-style licence

    num_branches = len(branches)
    num_buses = len(buses_o)

    y_se = 1 / (branches["r_pu"] + 1.0j * branches["x_pu"])

    y_sh = branches["g_pu"] + 1.0j * branches["b_pu"]

    tau = branches["tap_ratio"].fillna(1.0)

    # catch some transformers falsely set with tau = 0 by pypower
    tau[tau == 0] = 1.0

    # define the HV tap ratios
    tau_hv = pd.Series(1.0, branches.index)
    tau_hv[branches.tap_side == 0] = tau[branches.tap_side == 0]

    # define the LV tap ratios
    tau_lv = pd.Series(1.0, branches.index)
    tau_lv[branches.tap_side == 1] = tau[branches.tap_side == 1]

    phase_shift = np.exp(1.0j * branches["phase_shift"].fillna(0.0) * np.pi / 180.0)

    # build the admittance matrix elements for each branch
    Y11 = (y_se + 0.5 * y_sh) / tau_lv**2
    Y10 = -y_se / tau_lv / tau_hv / phase_shift
    Y01 = -y_se / tau_lv / tau_hv / np.conj(phase_shift)
    Y00 = (y_se + 0.5 * y_sh) / tau_hv**2

    # bus shunt impedances
    b_sh = (
        network.shunt_impedances.b_pu.groupby(network.shunt_impedances.bus)
        .sum()
        .reindex(buses_o, fill_value=0.0)
    )
    g_sh = (
        network.shunt_impedances.g_pu.groupby(network.shunt_impedances.bus)
        .sum()
        .reindex(buses_o, fill_value=0.0)
    )
    Y_sh = g_sh + 1.0j * b_sh

    # get bus indices
    bus0 = buses_o.get_indexer(branches.bus0)
    bus1 = buses_o.get_indexer(branches.bus1)

    # connection matrices
    C0 = csr_matrix(
        (ones(num_branches), (np.arange(num_branches), bus0)), (num_branches, num_buses)
    )
    C1 = csr_matrix(
        (ones(num_branches), (np.arange(num_branches), bus1)), (num_branches, num_buses)
    )

    # build Y{0, 1} such that Y{0, 1} * V is the vector complex branch currents

    i = r_[np.arange(num_branches), np.arange(num_branches)]
    sub_network.Y0 = csr_matrix(
        (r_[Y00, Y01], (i, r_[bus0, bus1])), (num_branches, num_buses)
    )
    sub_network.Y1 = csr_matrix(
        (r_[Y10, Y11], (i, r_[bus0, bus1])), (num_branches, num_buses)
    )

    # now build bus admittance matrix
    sub_network.Y = (
        C0.T * sub_network.Y0
        + C1.T * sub_network.Y1
        + csr_matrix((Y_sh, (np.arange(num_buses), np.arange(num_buses))))
    )


def aggregate_multi_graph(sub_network):
    """
    Aggregate branches between same buses and replace with a single branch with
    aggregated properties (e.g. s_nom is summed, length is averaged).
    """
    network = sub_network.network

    count = 0
    seen = []
    graph = sub_network.graph()
    for u, v in graph.edges():
        if (u, v) in seen:
            continue
        line_objs = list(graph.adj[u][v].keys())
        if len(line_objs) > 1:
            lines = network.lines.loc[[l[1] for l in line_objs]]
            aggregated = {}

            attr_inv = ["x", "r"]
            attr_sum = ["s_nom", "b", "g", "s_nom_max", "s_nom_min"]
            attr_mean = ["capital_cost", "length", "terrain_factor"]

            for attr in attr_inv:
                aggregated[attr] = 1.0 / (1.0 / lines[attr]).sum()

            for attr in attr_sum:
                aggregated[attr] = lines[attr].sum()

            for attr in attr_mean:
                aggregated[attr] = lines[attr].mean()

            count += len(line_objs) - 1

            # remove all but first line
            for line in line_objs[1:]:
                network.remove("Line", line[1])

            rep = line_objs[0]

            for key, value in aggregated.items():
                setattr(rep, key, value)

            seen.append((u, v))

    logger.info(
        "Removed %d excess lines from sub-network %s and replaced with aggregated lines",
        count,
        sub_network.name,
    )


def find_tree(sub_network, weight="x_pu"):
    """
    Get the spanning tree of the graph, choose the node with the highest degree
    as a central "tree slack" and then see for each branch which paths from the
    slack to each node go through the branch.
    """
    branches_bus0 = sub_network.branches()["bus0"]
    branches_i = branches_bus0.index
    buses_i = sub_network.buses_i()

    graph = sub_network.graph(weight=weight, inf_weight=1.0)
    sub_network.tree = nx.minimum_spanning_tree(graph)

    # find bus with highest degree to use as slack
    tree_slack_bus, slack_degree = max(degree(sub_network.tree), key=itemgetter(1))
    logger.debug("Tree slack bus is %s with degree %d.", tree_slack_bus, slack_degree)

    # determine which buses are supplied in tree through branch from slack

    # matrix to store tree structure
    sub_network.T = dok_matrix((len(branches_i), len(buses_i)))

    for j, bus in enumerate(buses_i):
        path = nx.shortest_path(sub_network.tree, bus, tree_slack_bus)
        for i in range(len(path) - 1):
            branch = next(iter(graph[path[i]][path[i + 1]].keys()))
            branch_i = branches_i.get_loc(branch)
            sign = +1 if branches_bus0.iat[branch_i] == path[i] else -1
            sub_network.T[branch_i, j] = sign


def find_cycles(sub_network, weight="x_pu"):
    """
    Find all cycles in the sub_network and record them in sub_network.C.

    networkx collects the cycles with more than 2 edges; then the 2-edge
    cycles from the MultiGraph must be collected separately (for cases
    where there are multiple lines between the same pairs of buses).

    Cycles with infinite impedance are skipped.
    """
    branches_bus0 = sub_network.branches()["bus0"]
    branches_i = branches_bus0.index

    # reduce to a non-multi-graph for cycles with > 2 edges
    mgraph = sub_network.graph(weight=weight, inf_weight=False)
    graph = nx.Graph(mgraph)

    cycles = nx.cycle_basis(graph)

    # number of 2-edge cycles
    num_multi = len(mgraph.edges()) - len(graph.edges())

    sub_network.C = dok_matrix((len(branches_bus0), len(cycles) + num_multi))

    for j, cycle in enumerate(cycles):
        for i in range(len(cycle)):
            branch = next(iter(mgraph[cycle[i]][cycle[(i + 1) % len(cycle)]].keys()))
            branch_i = branches_i.get_loc(branch)
            sign = +1 if branches_bus0.iat[branch_i] == cycle[i] else -1
            sub_network.C[branch_i, j] += sign

    # counter for multis
    c = len(cycles)

    # add multi-graph 2-edge cycles for multiple branches between same pairs of buses
    for u, v in graph.edges():
        bs = list(mgraph[u][v].keys())
        if len(bs) > 1:
            first = bs[0]
            first_i = branches_i.get_loc(first)
            for b in bs[1:]:
                b_i = branches_i.get_loc(b)
                sign = (
                    -1 if branches_bus0.iat[b_i] == branches_bus0.iat[first_i] else +1
                )
                sub_network.C[first_i, c] = 1
                sub_network.C[b_i, c] = sign
                c += 1


def sub_network_lpf(sub_network, snapshots=None, skip_pre=False):
    """
    Linear power flow for connected sub-network.

    Parameters
    ----------
    snapshots : list-like|single snapshot
        A subset or an elements of network.snapshots on which to run
        the power flow, defaults to network.snapshots
    skip_pre : bool, default False
        Skip the preliminary steps of computing topology, calculating
        dependent values and finding bus controls.

    Returns
    -------
    None
    """
    snapshots = _as_snapshots(sub_network.network, snapshots)
    logger.info(
        "Performing linear load-flow on %s sub-network %s for snapshot(s) %s",
        sub_network.network.sub_networks.at[sub_network.name, "carrier"],
        sub_network,
        snapshots,
    )

    network = sub_network.network

    if not skip_pre:
        calculate_dependent_values(network)
        find_bus_controls(sub_network)
        _allocate_pf_outputs(network, linear=True)

    # get indices for the components on this subnetwork
    buses_o = sub_network.buses_o
    branches_i = sub_network.branches_i()

    # allow all shunt impedances to dispatch as set
    shunt_impedances_i = sub_network.shunt_impedances_i()
    network.shunt_impedances_t.p.loc[
        snapshots, shunt_impedances_i
    ] = network.shunt_impedances.g_pu.loc[shunt_impedances_i].values

    # allow all one ports to dispatch as set
    for c in sub_network.iterate_components(network.controllable_one_port_components):
        c_p_set = get_as_dense(network, c.name, "p_set", snapshots, c.ind)
        network.pnl(c.name).p.loc[snapshots, c.ind] = c_p_set

    # set the power injection at each node
    network.buses_t.p.loc[snapshots, buses_o] = sum(
        [
            (
                (c.pnl.p.loc[snapshots, c.ind] * c.df.loc[c.ind, "sign"])
                .groupby(c.df.loc[c.ind, "bus"], axis=1)
                .sum()
                .reindex(columns=buses_o, fill_value=0.0)
            )
            for c in sub_network.iterate_components(network.one_port_components)
        ]
        + [
            (
                -c.pnl["p" + str(i)]
                .loc[snapshots]
                .groupby(c.df["bus" + str(i)], axis=1)
                .sum()
                .reindex(columns=buses_o, fill_value=0)
            )
            for c in network.iterate_components(network.controllable_branch_components)
            for i in [int(col[3:]) for col in c.df.columns if col[:3] == "bus"]
        ]
    )

    if not skip_pre and len(branches_i) > 0:
        calculate_B_H(sub_network, skip_pre=True)

    v_diff = np.zeros((len(snapshots), len(buses_o)))
    if len(branches_i) > 0:
        p = (
            network.buses_t["p"].loc[snapshots, buses_o].values
            - sub_network.p_bus_shift
        )
        v_diff[:, 1:] = spsolve(sub_network.B[1:, 1:], p[:, 1:].T).T
        flows = (
            pd.DataFrame(v_diff * sub_network.H.T, columns=branches_i, index=snapshots)
            + sub_network.p_branch_shift
        )

        for c in sub_network.iterate_components(network.passive_branch_components):
            f = flows.loc[:, c.name]
            network.pnl(c.name).p0.loc[snapshots, f.columns] = f
            network.pnl(c.name).p1.loc[snapshots, f.columns] = -f

    if network.sub_networks.at[sub_network.name, "carrier"] == "DC":
        network.buses_t.v_mag_pu.loc[snapshots, buses_o] = 1 + v_diff
        network.buses_t.v_ang.loc[snapshots, buses_o] = 0.0
    else:
        network.buses_t.v_ang.loc[snapshots, buses_o] = v_diff
        network.buses_t.v_mag_pu.loc[snapshots, buses_o] = 1.0

    # set slack bus power to pick up remained
    slack_adjustment = (
        -network.buses_t.p.loc[snapshots, buses_o[1:]].sum(axis=1).fillna(0.0)
        - network.buses_t.p.loc[snapshots, buses_o[0]]
    )
    network.buses_t.p.loc[snapshots, buses_o[0]] += slack_adjustment

    # let slack generator take up the slack
    if sub_network.slack_generator is not None:
        network.generators_t.p.loc[
            snapshots, sub_network.slack_generator
        ] += slack_adjustment


def network_batch_lpf(network, snapshots=None):
    """
    Batched linear power flow with numpy.dot for several snapshots.
    """
    raise NotImplementedError("Batch linear power flow not supported yet.")<|MERGE_RESOLUTION|>--- conflicted
+++ resolved
@@ -1171,13 +1171,8 @@
         logger.warning(
             "Warning! Some series impedances are zero - this will cause a singularity in LPF!"
         )
-<<<<<<< HEAD
     #b_diag = csr_matrix((b, (np.r_[: len(b)], np.r_[: len(b)])))
     b_diag = diags(b.values)
-=======
-    # b_diag = csr_matrix((b, (np.r_[: len(b)], np.r_[: len(b)])))
-    b_diag = diags(b)
->>>>>>> c6e38c56
 
     # incidence matrix
     sub_network.K = sub_network.incidence_matrix(busorder=sub_network.buses_o)
