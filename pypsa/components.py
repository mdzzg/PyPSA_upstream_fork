# -*- coding: utf-8 -*-

"""
Power system components.
"""


from weakref import ref

__author__ = (
    "PyPSA Developers, see https://pypsa.readthedocs.io/en/latest/developers.html"
)
__copyright__ = (
    "Copyright 2015-2022 PyPSA Developers, see https://pypsa.readthedocs.io/en/latest/developers.html, "
    "MIT License"
)

import os
import sys
from collections import namedtuple
from pathlib import Path

import numpy as np
import pandas as pd
from scipy.sparse import csgraph

from pypsa.contingency import calculate_BODF, network_lpf_contingency, network_sclopf
from pypsa.descriptors import (
    Dict,
    get_active_assets,
    get_committable_i,
    get_extendable_i,
    get_non_extendable_i,
    get_switchable_as_dense,
)
from pypsa.graph import adjacency_matrix, graph, incidence_matrix
from pypsa.io import (
    export_to_csv_folder,
    export_to_hdf5,
    export_to_netcdf,
    import_components_from_dataframe,
    import_from_csv_folder,
    import_from_hdf5,
    import_from_netcdf,
    import_from_pandapower_net,
    import_from_pypower_ppc,
    import_series_from_dataframe,
)
from pypsa.opf import network_lopf, network_opf
from pypsa.optimization.optimize import OptimizationAccessor
from pypsa.pf import (
    calculate_B_H,
    calculate_dependent_values,
    calculate_PTDF,
    calculate_Y,
    find_bus_controls,
    find_cycles,
    find_slack_bus,
    network_lpf,
    network_pf,
    sub_network_lpf,
    sub_network_pf,
)
from pypsa.plot import iplot, plot
from pypsa.statistics import StatisticsAccessor

if sys.version_info.major >= 3:
    from pypsa.linopf import network_lopf as network_lopf_lowmem

import logging

logger = logging.getLogger(__name__)


dir_name = os.path.dirname(__file__)
component_attrs_dir_name = "component_attrs"

standard_types_dir_name = "standard_types"


inf = float("inf")


components = pd.read_csv(os.path.join(dir_name, "components.csv"), index_col=0)

component_attrs = Dict()

for component in components.index:
    file_name = os.path.join(
        dir_name,
        component_attrs_dir_name,
        components.at[component, "list_name"] + ".csv",
    )
    component_attrs[component] = pd.read_csv(file_name, index_col=0, na_values="n/a")

del component


class Basic(object):
    """
    Common to every object.
    """

    name = ""

    def __init__(self, name=""):
        self.name = name

    def __repr__(self):
        return "%s %s" % (self.__class__.__name__, self.name)


class Common(Basic):
    """
    Common to all objects inside Network object.
    """

    network = None

    def __init__(self, network, name=""):
        Basic.__init__(self, name)
        self._network = ref(network)

    @property
    def network(self):
        return self._network()


Component = namedtuple("Component", ["name", "list_name", "attrs", "df", "pnl", "ind"])


class Network(Basic):
    """
    Network container for all buses, one-ports and branches.

    Parameters
    ----------
    import_name : string, Path
        Path to netCDF file, HDF5 .h5 store or folder of CSV files from which to
        import network data.
    name : string, default ""
        Network name.
    ignore_standard_types : boolean, default False
        If True, do not read in PyPSA standard types into standard types
        DataFrames.
    override_components : pandas.DataFrame
        If you want to override the standard PyPSA components in
        pypsa.components.components, pass it a DataFrame with index of component
        name and columns of list_name and description, following the format of
        pypsa.components.components. See git repository examples/new_components/.
    override_component_attrs : pypsa.descriptors.Dict of pandas.DataFrame
        If you want to override pypsa.component_attrs, follow its format.
        See git repository examples/new_components/.
    kwargs
        Any remaining attributes to set

    Returns
    -------
    None

    Examples
    --------
    >>> nw1 = pypsa.Network("my_store.h5")
    >>> nw2 = pypsa.Network("/my/folder")
    """

    # Spatial Reference System Identifier (SRID), defaults to longitude and latitude
    srid = 4326

    # methods imported from other sub-modules

    import_from_csv_folder = import_from_csv_folder

    export_to_csv_folder = export_to_csv_folder

    import_from_hdf5 = import_from_hdf5

    export_to_hdf5 = export_to_hdf5

    import_from_netcdf = import_from_netcdf

    export_to_netcdf = export_to_netcdf

    import_from_pypower_ppc = import_from_pypower_ppc

    import_from_pandapower_net = import_from_pandapower_net

    import_components_from_dataframe = import_components_from_dataframe

    import_series_from_dataframe = import_series_from_dataframe

    lpf = network_lpf

    pf = network_pf

    #    lopf = network_lopf

    opf = network_opf

    plot = plot

    iplot = iplot

    calculate_dependent_values = calculate_dependent_values

    lpf_contingency = network_lpf_contingency

    sclopf = network_sclopf

    graph = graph

    incidence_matrix = incidence_matrix

    adjacency_matrix = adjacency_matrix

    get_switchable_as_dense = get_switchable_as_dense

    get_extendable_i = get_extendable_i

    get_non_extendable_i = get_non_extendable_i

    get_committable_i = get_committable_i

    get_active_assets = get_active_assets

    def __init__(
        self,
        import_name=None,
        name="",
        ignore_standard_types=False,
        override_components=None,
        override_component_attrs=None,
        **kwargs,
    ):

        # Initialise root logger and set its level, if this has not been done before
        logging.basicConfig(level=logging.INFO)

        from pypsa import __version__ as pypsa_version

        Basic.__init__(self, name)

        # this will be saved on export
        self.pypsa_version = pypsa_version

        self._meta = {}

        self._snapshots = pd.Index(["now"])

        cols = ["objective", "stores", "generators"]
        self._snapshot_weightings = pd.DataFrame(1, index=self.snapshots, columns=cols)

        self._investment_periods = pd.Index([])

        cols = ["objective", "years"]
        self._investment_period_weightings = pd.DataFrame(columns=cols)

        self.optimize = OptimizationAccessor(self)

        if override_components is None:
            self.components = components
        else:
            self.components = override_components

        if override_component_attrs is None:
            self.component_attrs = component_attrs
        else:
            self.component_attrs = override_component_attrs

        for c_type in set(self.components.type.unique()):
            if not isinstance(c_type, float):
                setattr(
                    self,
                    c_type + "_components",
                    set(self.components.index[self.components.type == c_type]),
                )

        self.one_port_components = (
            self.passive_one_port_components | self.controllable_one_port_components
        )

        self.branch_components = (
            self.passive_branch_components | self.controllable_branch_components
        )

        self.all_components = set(self.components.index) - {"Network"}

        self.components = Dict(self.components.T.to_dict())

        self.statistics = StatisticsAccessor(self)

        for component in self.components:
            # make copies to prevent unexpected sharing of variables
            attrs = self.component_attrs[component].copy()

            attrs["static"] = attrs["type"] != "series"
            attrs["varying"] = attrs["type"].isin({"series", "static or series"})
            attrs["typ"] = (
                attrs["type"]
                .map({"boolean": bool, "int": int, "string": str})
                .fillna(float)
            )
            attrs["dtype"] = (
                attrs["type"]
                .map(
                    {
                        "boolean": np.dtype(bool),
                        "int": np.dtype(int),
                        "string": np.dtype("O"),
                    }
                )
                .fillna(np.dtype(float))
            )

            bool_b = attrs.type == "boolean"
            attrs.loc[bool_b, "default"] = attrs.loc[bool_b].isin({True, "True"})

            # exclude Network because it's not in a DF and has non-typical attributes
            if component != "Network":
                attrs.loc[attrs.typ == str, "default"] = attrs.loc[
                    attrs.typ == str, "default"
                ].replace({np.nan: ""})
                for typ in (str, float, int):
                    attrs.loc[attrs.typ == typ, "default"] = attrs.loc[
                        attrs.typ == typ, "default"
                    ].astype(typ)

            self.components[component]["attrs"] = attrs

        self._build_dataframes()

        if not ignore_standard_types:
            self.read_in_default_standard_types()

        if import_name:
            import_name = Path(import_name)
            if import_name.suffix == ".h5":
                self.import_from_hdf5(import_name)
            elif import_name.suffix == ".nc":
                self.import_from_netcdf(import_name)
            elif import_name.is_dir():
                self.import_from_csv_folder(import_name)
            else:
                raise ValueError(
                    f"import_name '{import_name}' is not a valid .h5 file, .nc file or directory."
                )

        for key, value in kwargs.items():
            setattr(self, key, value)

    def __repr__(self):
        header = "PyPSA Network" + (f" '{self.name}'" if self.name else "")
        comps = {}
        for c in self.iterate_components():
            if "Type" not in c.name and len(c.df):
                comps[c.name] = f" - {c.name}: {len(c.df)}"
        content = "\nComponents:"
        if comps:
            content += "\n" + "\n".join(comps[c] for c in sorted(comps))
        else:
            header = "Empty " + header
            content += " none"
        content += "\n"
        content += f"Snapshots: {len(self.snapshots)}"
        return header + content

    def _build_dataframes(self):
        """
        Function called when network is created to build component
        pandas.DataFrames.
        """

        for component in self.all_components:

            attrs = self.components[component]["attrs"]

            static_dtypes = attrs.loc[attrs.static, "dtype"].drop(["name"])

            df = pd.DataFrame(
                {k: pd.Series(dtype=d) for k, d in static_dtypes.items()},
                columns=static_dtypes.index,
            )

            df.index.name = component
            setattr(self, self.components[component]["list_name"], df)

            # it's currently hard to imagine non-float series,
            # but this could be generalised
            pnl = Dict()
            for k in attrs.index[attrs.varying]:
                df = pd.DataFrame(index=self.snapshots, columns=[], dtype=float)
                df.index.name = "snapshot"
                df.columns.name = component
                pnl[k] = df

            setattr(self, self.components[component]["list_name"] + "_t", pnl)

    def read_in_default_standard_types(self):

        for std_type in self.standard_type_components:

            list_name = self.components[std_type]["list_name"]

            file_name = os.path.join(
                dir_name, standard_types_dir_name, list_name + ".csv"
            )

            self.components[std_type]["standard_types"] = pd.read_csv(
                file_name, index_col=0
            )

            self.import_components_from_dataframe(
                self.components[std_type]["standard_types"], std_type
            )

    def df(self, component_name):
        """
        Return the DataFrame of static components for component_name, i.e.
        network.component_names.

        Parameters
        ----------
        component_name : string

        Returns
        -------
        pandas.DataFrame
        """
        return getattr(self, self.components[component_name]["list_name"])

    def pnl(self, component_name):
        """
        Return the dictionary of DataFrames of varying components for
        component_name, i.e. network.component_names_t.

        Parameters
        ----------
        component_name : string

        Returns
        -------
        dict of pandas.DataFrame
        """
        return getattr(self, self.components[component_name]["list_name"] + "_t")

    @property
    def meta(self):
        """
        Dictionary of the network meta data.
        """
        return self._meta

    @meta.setter
    def meta(self, new):
        if not isinstance(new, (dict, Dict)):
            raise TypeError(f"Meta must be a dictionary, received a {type(new)}")
        self._meta = new

    def set_snapshots(self, value):
        """
        Set the snapshots and reindex all time-dependent data.

        This will reindex all pandas.Panels of time-dependent data; NaNs are filled
        with the default value for that quantity.

        Parameters
        ----------
        snapshots : list or pandas.Index
            All time steps.

        Returns
        -------
        None
        """
        if isinstance(value, pd.MultiIndex):
            assert value.nlevels == 2, "Maximally two levels of MultiIndex supported"
            value = value.rename(["period", "timestep"])
            value.name = "snapshot"
            self._snapshots = value
        else:
            self._snapshots = pd.Index(value, name="snapshot")

        self.snapshot_weightings = self.snapshot_weightings.reindex(
            self._snapshots, fill_value=1.0
        )

        for component in self.all_components:
            pnl = self.pnl(component)
            attrs = self.components[component]["attrs"]

            for k, default in attrs.default[attrs.varying].items():
                if pnl[k].empty:  # avoid expensive reindex operation
                    pnl[k].index = self._snapshots
                else:
                    pnl[k] = pnl[k].reindex(self._snapshots, fill_value=default)

        # NB: No need to rebind pnl to self, since haven't changed it

    snapshots = property(
        lambda self: self._snapshots, set_snapshots, doc="Time steps of the network"
    )

    @property
    def snapshot_weightings(self):
        """
        Weightings applied to each snapshots during the optimization (LOPF).

        * Objective weightings multiply the operational cost in the
          objective function.

        * Generator weightings multiply the impact of all generators
          in global constraints, e.g. multiplier of GHG emmissions.

        * Store weightings define the elapsed hours for the charge, discharge
          standing loss and spillage of storage units and stores in order to
          determine the state of charge.
        """
        return self._snapshot_weightings

    @snapshot_weightings.setter
    def snapshot_weightings(self, df):
        assert df.index.equals(
            self.snapshots
        ), "Weightings not defined for all snapshots."
        if isinstance(df, pd.Series):
            logger.info("Applying weightings to all columns of `snapshot_weightings`")
            df = pd.DataFrame({c: df for c in self._snapshot_weightings.columns})
        self._snapshot_weightings = df

    def set_investment_periods(self, periods):
        """
        Set the investment periods of the network.

        If the network snapshots are a pandas.MultiIndex, the investment periods
        have to be a subset of the first level. If snapshots are a single index,
        they and all time-series are repeated for all periods. This changes
        the network snapshots to be a MultiIndex (inplace operation) with the first
        level being the investment periods and the second level the snapshots.

        Parameters
        ----------
        n : pypsa.Network
        periods : list
            List of periods to be selected/initialized.

        Returns
        -------
        None.
        """
        periods = pd.Index(periods)
        if not (
            periods.is_integer()
            and periods.is_unique
            and periods.is_monotonic_increasing
        ):
            raise ValueError(
                "Investment periods are not strictly increasing integers, "
                "which is required for multi-period investment optimisation."
            )
        if isinstance(self.snapshots, pd.MultiIndex):
            if not periods.isin(self.snapshots.unique("period")).all():
                raise ValueError(
                    "Not all investment periods are in level `period` " "of snapshots."
                )
            if len(periods) < len(self.snapshots.levels[0]):
                raise NotImplementedError(
                    "Investment periods do not equal first level "
                    "values of snapshots."
                )
        else:
            # Convenience case:
            logger.info(
                "Repeating time-series for each investment period and "
                "converting snapshots to a pandas.MultiIndex."
            )
            names = ["period", "timestep"]
            for component in self.all_components:
                pnl = self.pnl(component)
                attrs = self.components[component]["attrs"]

                for k, default in attrs.default[attrs.varying].items():
                    pnl[k] = pd.concat({p: pnl[k] for p in periods}, names=names)
                    pnl[k].index.name = "snapshot"

            self._snapshots = pd.MultiIndex.from_product(
                [periods, self.snapshots], names=names
            )
            self._snapshots.name = "snapshot"
            self._snapshot_weightings = pd.concat(
                {p: self.snapshot_weightings for p in periods}, names=names
            )
            self._snapshot_weightings.index.name = "snapshot"

        self._investment_periods = periods
        self.investment_period_weightings = self.investment_period_weightings.reindex(
            periods, fill_value=1.0
        ).astype(float)

    investment_periods = property(
        lambda self: self._investment_periods,
        set_investment_periods,
        doc="Investment steps during the optimization.",
    )

    @property
    def investment_period_weightings(self):
        """
        Weightings applied to each investment period during the optimization
        (LOPF).

        * Objective weightings are multiplied with all cost coefficients in the
          objective function of the respective investment period
          (e.g. to include a social discount rate).

        * Years weightings denote the elapsed time until the subsequent investment period
          (e.g. used for global constraints CO2 emissions).
        """
        return self._investment_period_weightings

    @investment_period_weightings.setter
    def investment_period_weightings(self, df):
        assert df.index.equals(
            self.investment_periods
        ), "Weightings not defined for all investment periods."
        if isinstance(df, pd.Series):
            logger.info(
                "Applying weightings to all columns of `investment_period_weightings`"
            )
            df = pd.DataFrame(
                {c: df for c in self._investment_period_weightings.columns}
            )
        self._investment_period_weightings = df

    def lopf(
        self,
        snapshots=None,
        pyomo=False,
        solver_name="glpk",
        solver_options={},
        solver_logfile=None,
        formulation="kirchhoff",
        transmission_losses=0,
        keep_files=False,
        extra_functionality=None,
        multi_investment_periods=False,
        **kwargs,
    ):
        """
        Linear optimal power flow for a group of snapshots.

        Parameters
        ----------
        snapshots : list or index slice
            A list of snapshots to optimise, must be a subset of
            network.snapshots, defaults to network.snapshots
        pyomo : bool, default False
            Whether to use pyomo for building and solving the model, setting
            this to False saves a lot of memory and time.
        solver_name : string
            Must be a solver name that pyomo recognises and that is
            installed, e.g. "glpk", "gurobi"
        solver_options : dictionary
            A dictionary with additional options that get passed to the solver.
            (e.g. {'threads':2} tells gurobi to use only 2 cpus)
        solver_logfile : None|string
            If not None, sets the logfile option of the solver.
        keep_files : bool, default False
            Keep the files that pyomo constructs from OPF problem
            construction, e.g. .lp file - useful for debugging
        formulation : string
            Formulation of the linear power flow equations to use; must be
<<<<<<< HEAD
            one of ["angles","cycles","kirchhoff","ptdf"]
        transmission_losses : int
            Whether an approximation of transmission losses should be included
            in the linearised power flow formulation. A passed number will denote
            the number of tangents used for the piecewise linear approximation.
            Defaults to 0, which ignores losses.
=======
            one of ["angles", "cycles", "kirchhoff", "ptdf"]
>>>>>>> 30706e5b
        extra_functionality : callable function
            This function must take two arguments
            `extra_functionality(network, snapshots)` and is called after
            the model building is complete, but before it is sent to the
            solver. It allows the user to
            add/change constraints and add/change the objective function.
        multi_investment_periods : bool, default False
            Whether to optimise as a single investment period or to optimise in multiple
            investment periods. Then, snapshots should be a ``pd.MultiIndex``.

        Other Parameters
        ----------------
        ptdf_tolerance : float
            Only taking effect when pyomo is True.
            Value below which PTDF entries are ignored
        free_memory : set, default {'pyomo'}
            Only taking effect when pyomo is True.
            Any subset of {'pypsa', 'pyomo'}. Allows to stash `pypsa` time-series
            data away while the solver runs (as a pickle to disk) and/or free
            `pyomo` data after the solution has been extracted.
        solver_io : string, default None
            Only taking effect when pyomo is True.
            Solver Input-Output option, e.g. "python" to use "gurobipy" for
            solver_name="gurobi"
        skip_pre : bool, default False
            Only taking effect when pyomo is True.
            Skip the preliminary steps of computing topology, calculating
            dependent values and finding bus controls.
        extra_postprocessing : callable function
            Only taking effect when pyomo is True.
            This function must take three arguments
            `extra_postprocessing(network, snapshots, duals)` and is called after
            the model has solved and the results are extracted. It allows the user
            to extract further information about the solution, such as additional
            shadow prices.
        skip_objective : bool, default False
            Only taking effect when pyomo is False.
            Skip writing the default objective function. If False, a custom
            objective has to be defined via extra_functionality.
        warmstart : bool or string, default False
            Only taking effect when pyomo is False.
            Use this to warmstart the optimization. Pass a string which gives
            the path to the basis file. If set to True, a path to
            a basis file must be given in network.basis_fn.
        store_basis : bool, default True
            Only taking effect when pyomo is False.
            Whether to store the basis of the optimization results. If True,
            the path to the basis file is saved in network.basis_fn. Note that
            a basis can only be stored if simplex, dual-simplex, or barrier
            *with* crossover is used for solving.
        keep_references : bool, default False
            Only taking effect when pyomo is False.
            Keep the references of variable and constraint names withing the
            network. These can be looked up in `n.vars` and `n.cons` after solving.
        keep_shadowprices : bool or list of component names
            Only taking effect when pyomo is False.
            Keep shadow prices for all constraints, if set to True. If a list
            is passed the shadow prices will only be parsed for those constraint
            names. Defaults to ['Bus', 'Line', 'GlobalConstraint'].
            After solving, the shadow prices can be retrieved using
            :func:`pypsa.linopt.get_dual` with corresponding name
        solver_dir : str, default None
            Only taking effect when pyomo is False.
            Path to directory where necessary files are written, default None leads
            to the default temporary directory used by tempfile.mkstemp().

        Returns
        -------
        status : str
            Status of optimization.
            Either "ok" if solution is optimal, or "warning" if not.
        termination_condition : str
            More information on how the solver terminated.
            One of "optimal", "suboptimal" (in which case a solution is still
            provided), "infeasible", "infeasible or unbounded", or "other".
        """
        args = {
            "snapshots": snapshots,
            "keep_files": keep_files,
            "solver_options": solver_options,
            "formulation": formulation,
            "transmission_losses": transmission_losses,
            "extra_functionality": extra_functionality,
            "multi_investment_periods": multi_investment_periods,
            "solver_name": solver_name,
            "solver_logfile": solver_logfile,
        }
        args.update(kwargs)

        if not self.shunt_impedances.empty:
            logger.warning(
                "You have defined one or more shunt impedances. "
                "Shunt impedances are ignored by the linear optimal "
                "power flow (LOPF)."
            )

        if pyomo:
            return network_lopf(self, **args)
        return network_lopf_lowmem(self, **args)

    def add(self, class_name, name, **kwargs):
        """
        Add a single component to the network.

        Adds it to component DataFrame.

        Any attributes which are not specified will be given the default
        value from :doc:`components`.

        This method is slow for many components; instead use ``madd`` or
        ``import_components_from_dataframe`` (see below).

        Parameters
        ----------
        class_name : string
            Component class name in ("Bus", "Generator", "Load", "StorageUnit",
            "Store", "ShuntImpedance", "Line", "Transformer", "Link").
        name : string
            Component name
        kwargs
            Component attributes, e.g. x=0.1, length=123

        Examples
        --------
        >>> network.add("Bus", "my_bus_0")
        >>> network.add("Bus", "my_bus_1", v_nom=380)
        >>> network.add("Line", "my_line_name", bus0="my_bus_0", bus1="my_bus_1", length=34, r=2, x=4)
        """

        assert class_name in self.components, "Component class {} not found".format(
            class_name
        )

        cls_df = self.df(class_name)
        cls_pnl = self.pnl(class_name)

        name = str(name)

        assert name not in cls_df.index, (
            f"Failed to add {class_name} component {name} because there is already "
            f"an object with this name in {self.components[class_name]['list_name']}"
        )

        attrs = self.components[class_name]["attrs"]

        static_attrs = attrs[attrs.static].drop("name")

        # This guarantees that the correct attribute type is maintained
        obj_df = pd.DataFrame(
            data=[static_attrs.default], index=[name], columns=static_attrs.index
        )
        new_df = pd.concat([cls_df, obj_df], sort=False)

        new_df.index.name = class_name
        setattr(self, self.components[class_name]["list_name"], new_df)

        for k, v in kwargs.items():
            if k not in attrs.index:
                logger.warning(
                    f"{class_name} has no attribute {k}, " "ignoring this passed value."
                )
                continue
            typ = attrs.at[k, "typ"]
            if not attrs.at[k, "varying"]:
                new_df.at[name, k] = typ(v)
            elif attrs.at[k, "static"] and not isinstance(
                v, (pd.Series, pd.DataFrame, np.ndarray, list)
            ):
                new_df.at[name, k] = typ(v)
            else:
                cls_pnl[k][name] = pd.Series(data=v, index=self.snapshots, dtype=typ)

        for attr in ["bus", "bus0", "bus1"]:
            if attr in new_df.columns:
                bus_name = new_df.at[name, attr]
                if bus_name not in self.buses.index:
                    logger.warning(
                        f"The bus name `{bus_name}` given for {attr} "
                        f"of {class_name} `{name}` does not appear "
                        "in network.buses"
                    )

    def remove(self, class_name, name):
        """
        Removes a single component from the network.

        Removes it from component DataFrames.

        Parameters
        ----------
        class_name : string
            Component class name
        name : string
            Component name

        Examples
        --------
        >>> network.remove("Line", "my_line 12345")
        """

        if class_name not in self.components:
            logger.error("Component class {} not found".format(class_name))
            return None

        cls_df = self.df(class_name)

        cls_df.drop(name, inplace=True)

        pnl = self.pnl(class_name)

        for df in pnl.values():
            if name in df:
                df.drop(name, axis=1, inplace=True)

    def madd(self, class_name, names, suffix="", **kwargs):
        """
        Add multiple components to the network, along with their attributes.

        Make sure when adding static attributes as pandas Series that they are indexed
        by names. Make sure when adding time-varying attributes as pandas DataFrames that
        their index is a superset of network.snapshots and their columns are a
        subset of names.

        Any attributes which are not specified will be given the default
        value from :doc:`components`.

        Parameters
        ----------
        class_name : string
            Component class name in ("Bus", "Generator", "Load", "StorageUnit",
            "Store", "ShuntImpedance", "Line", "Transformer", "Link").
        names : list-like or pandas.Index
            Component names
        suffix : string, default ''
            All components are named after names with this added suffix. It
            is assumed that all Series and DataFrames are indexed by the original names.
        kwargs
            Component attributes, e.g. x=[0.1, 0.2], can be list, pandas.Series
            of pandas.DataFrame for time-varying

        Returns
        --------
        new_names : pandas.index
            Names of new components (including suffix)

        Examples
        --------

        Short Example:

        >>> network.madd("Load", ["load 1", "load 2"],
        ...        bus=["1", "2"],
        ...        p_set=np.random.rand(len(network.snapshots), 2))

        Long Example:

        >>> import pandas as pd, numpy as np
        >>> buses = range(13)
        >>> snapshots = range(7)
        >>> n = pypsa.Network()
        >>> n.set_snapshots(snapshots)
        >>> n.madd("Bus", buses)
        >>> # add load as numpy array
        >>> n.madd("Load",
        ...        n.buses.index + " load",
        ...        bus=buses,
        ...        p_set=np.random.rand(len(snapshots), len(buses)))
        >>> # add wind availability as pandas DataFrame
        >>> wind = pd.DataFrame(np.random.rand(len(snapshots), len(buses)),
        ...        index=n.snapshots,
        ...        columns=buses)
        >>> #use a suffix to avoid boilerplate to rename everything
        >>> n.madd("Generator",
        ...        buses,
        ...        suffix=' wind',
        ...        bus=buses,
        ...        p_nom_extendable=True,
        ...        capital_cost=1e5,
        ...        p_max_pu=wind)
        """

        if class_name not in self.components:
            logger.error("Component class {} not found".format(class_name))
            return None

        if not isinstance(names, pd.Index):
            names = pd.Index(names)

        new_names = names.astype(str) + suffix

        static = {}
        series = {}
        for k, v in kwargs.items():
            if isinstance(v, pd.DataFrame):
                series[k] = v.rename(columns=lambda i: str(i) + suffix)
            elif isinstance(v, pd.Series):
                static[k] = v.rename(lambda i: str(i) + suffix)
            elif isinstance(v, np.ndarray) and v.shape == (
                len(self.snapshots),
                len(names),
            ):
                series[k] = pd.DataFrame(v, index=self.snapshots, columns=new_names)
            else:
                static[k] = v

        self.import_components_from_dataframe(
            pd.DataFrame(static, index=new_names), class_name
        )

        for k, v in series.items():
            self.import_series_from_dataframe(v, class_name, k)

        return new_names

    def mremove(self, class_name, names):
        """
        Removes multiple components from the network.

        Removes them from component DataFrames.

        Parameters
        ----------
        class_name : string
            Component class name
        name : list-like
            Component names

        Examples
        --------
        >>> network.mremove("Line", ["line x", "line y"])
        """

        if class_name not in self.components:
            logger.error("Component class {} not found".format(class_name))
            return None

        if not isinstance(names, pd.Index):
            names = pd.Index(names)

        cls_df = self.df(class_name)

        cls_df.drop(names, inplace=True)

        pnl = self.pnl(class_name)

        for df in pnl.values():
            df.drop(df.columns.intersection(names), axis=1, inplace=True)

    def _retrieve_overridden_components(self):

        components_index = list(self.components.keys())

        cols = ["list_name", "description", "type"]

        override_components = pd.DataFrame(
            [[self.components[i][c] for c in cols] for i in components_index],
            columns=cols,
            index=components_index,
        )

        override_component_attrs = Dict(
            {i: self.component_attrs[i].copy() for i in components_index}
        )

        return override_components, override_component_attrs

    def copy(
        self,
        with_time=True,
        snapshots=None,
        investment_periods=None,
        ignore_standard_types=False,
    ):
        """
        Returns a deep copy of the Network object with all components and time-
        dependent data.

        Returns
        --------
        network : pypsa.Network

        Parameters
        ----------
        with_time : boolean, default True
            Copy snapshots and time-varying network.component_names_t data too.
        snapshots : list or index slice
            A list of snapshots to copy, must be a subset of
            network.snapshots, defaults to network.snapshots
        ignore_standard_types : boolean, default False
            Ignore the PyPSA standard types.

        Examples
        --------
        >>> network_copy = network.copy()
        """
        (
            override_components,
            override_component_attrs,
        ) = self._retrieve_overridden_components()

        network = self.__class__(
            ignore_standard_types=ignore_standard_types,
            override_components=override_components,
            override_component_attrs=override_component_attrs,
        )

        other_comps = sorted(self.all_components - {"Bus", "Carrier"})
        for component in self.iterate_components(["Bus", "Carrier"] + other_comps):
            df = component.df
            # drop the standard types to avoid them being read in twice
            if (
                not ignore_standard_types
                and component.name in self.standard_type_components
            ):
                df = component.df.drop(
                    network.components[component.name]["standard_types"].index
                )

            import_components_from_dataframe(network, df, component.name)

        if with_time:
            if snapshots is None:
                snapshots = self.snapshots
            if investment_periods is None:
                investment_periods = self.investment_period_weightings.index
            network.set_snapshots(snapshots)
            if not investment_periods.empty:
                network.set_investment_periods(self.investment_periods)
            for component in self.iterate_components():
                pnl = getattr(network, component.list_name + "_t")
                for k in component.pnl.keys():
                    pnl[k] = component.pnl[k].loc[snapshots].copy()
            network.snapshot_weightings = self.snapshot_weightings.loc[snapshots].copy()
            network.investment_period_weightings = (
                self.investment_period_weightings.loc[investment_periods].copy()
            )

        # catch all remaining attributes of network
        for attr in ["name", "srid"]:
            setattr(network, attr, getattr(self, attr))

        return network

    def __getitem__(self, key):
        """
        Returns a shallow slice of the Network object containing only the
        selected buses and all the connected components.

        Parameters
        ----------
        key : indexer or tuple of indexer
            If only one indexer is provided it is used in the .loc
            indexer of the buses dataframe (refer also to the help for
            pd.DataFrame.loc). If a tuple of two indexers are provided,
            the first one is used to slice snapshots and the second
            one buses.

        Returns
        --------
        network : pypsa.Network

        Examples
        --------
        >>> sub_network_0 = network[network.buses.sub_network = "0"]

        >>> sub_network_0_with_only_10_snapshots = network[:10, network.buses.sub_network = "0"]
        """

        if isinstance(key, tuple):
            time_i, key = key
        else:
            time_i = slice(None)

        (
            override_components,
            override_component_attrs,
        ) = self._retrieve_overridden_components()
        n = self.__class__(
            override_components=override_components,
            override_component_attrs=override_component_attrs,
        )
        n.import_components_from_dataframe(
            pd.DataFrame(self.buses.loc[key]).assign(sub_network=""), "Bus"
        )
        buses_i = n.buses.index

        rest_components = (
            self.all_components
            - self.standard_type_components
            - self.one_port_components
            - self.branch_components
        )
        for c in rest_components - {"Bus", "SubNetwork"}:
            n.import_components_from_dataframe(pd.DataFrame(self.df(c)), c)

        for c in self.standard_type_components:
            df = self.df(c).drop(self.components[c]["standard_types"].index)
            n.import_components_from_dataframe(pd.DataFrame(df), c)

        for c in self.one_port_components:
            df = self.df(c).loc[lambda df: df.bus.isin(buses_i)]
            n.import_components_from_dataframe(pd.DataFrame(df), c)

        for c in self.branch_components:
            df = self.df(c).loc[
                lambda df: df.bus0.isin(buses_i) & df.bus1.isin(buses_i)
            ]
            n.import_components_from_dataframe(pd.DataFrame(df), c)

        n.set_snapshots(self.snapshots[time_i])
        for c in self.all_components:
            i = n.df(c).index
            try:
                npnl = n.pnl(c)
                pnl = self.pnl(c)

                for k in pnl:
                    npnl[k] = pnl[k].loc[time_i, i.intersection(pnl[k].columns)]
            except AttributeError:
                pass

        # catch all remaining attributes of network
        for attr in ["name", "srid"]:
            setattr(n, attr, getattr(self, attr))

        n.snapshot_weightings = self.snapshot_weightings.loc[time_i]

        return n

    # beware, this turns bools like s_nom_extendable into objects because of
    # presence of links without s_nom_extendable
    def branches(self):
        return pd.concat(
            (self.df(c) for c in self.branch_components),
            keys=self.branch_components,
            sort=True,
            names=["component", "name"],
        )

    def passive_branches(self):
        return pd.concat(
            (self.df(c) for c in self.passive_branch_components),
            keys=self.passive_branch_components,
            sort=True,
        )

    def controllable_branches(self):
        return pd.concat(
            (self.df(c) for c in self.controllable_branch_components),
            keys=self.controllable_branch_components,
            sort=True,
        )

    def determine_network_topology(self, investment_period=None):
        """
        Build sub_networks from topology.

        For the default case investment_period=None, it is not taken
        into account whether the branch components are active (based on
        build_year and lifetime). If the investment_period is specified,
        the network topology is determined on the basis of the active
        branches.
        """

        adjacency_matrix = self.adjacency_matrix(
            branch_components=self.passive_branch_components,
            investment_period=investment_period,
        )
        n_components, labels = csgraph.connected_components(
            adjacency_matrix, directed=False
        )

        # remove all old sub_networks
        for sub_network in self.sub_networks.index:
            obj = self.sub_networks.at[sub_network, "obj"]
            self.remove("SubNetwork", sub_network)
            del obj

        for i in np.arange(n_components):
            # index of first bus
            buses_i = (labels == i).nonzero()[0]
            carrier = self.buses.carrier.iat[buses_i[0]]

            if carrier not in ["AC", "DC"] and len(buses_i) > 1:
                logger.warning(
                    f"Warning, sub network {i} is not electric but "
                    "contains multiple buses\nand branches. Passive "
                    "flows are not allowed for non-electric networks!"
                )

            if (self.buses.carrier.iloc[buses_i] != carrier).any():
                logger.warning(
                    f"Warning, sub network {i} contains buses with "
                    "mixed carriers! Value counts:"
                    f"\n{self.buses.carrier.iloc[buses_i].value_counts()}"
                )

            self.add("SubNetwork", i, carrier=carrier)

        # add objects
        self.sub_networks["obj"] = [
            SubNetwork(self, name) for name in self.sub_networks.index
        ]

        self.buses.loc[:, "sub_network"] = labels.astype(str)

        for c in self.iterate_components(self.passive_branch_components):
            c.df["sub_network"] = c.df.bus0.map(self.buses["sub_network"])

            if investment_period is not None:
                active = get_active_assets(self, c.name, investment_period)
                # set non active assets to NaN
                c.df.loc[~active, "sub_network"] = np.nan

        for sub in self.sub_networks.obj:
            find_cycles(sub)
            sub.find_bus_controls()

    def iterate_components(self, components=None, skip_empty=True):
        if components is None:
            components = self.all_components

        return (
            Component(
                name=c,
                list_name=self.components[c]["list_name"],
                attrs=self.components[c]["attrs"],
                df=self.df(c),
                pnl=self.pnl(c),
                ind=None,
            )
            for c in components
            if not (skip_empty and self.df(c).empty)
        )

    def consistency_check(self):
        """
        Checks the network for consistency; e.g. that all components are
        connected to existing buses and that no impedances are singular.

        Prints warnings if anything is potentially inconsistent.

        Examples
        --------
        >>> network.consistency_check()
        """
        # TODO: Check for bidirectional links with efficiency < 1.
        # TODO: Warn if any ramp limits are 0.

        self.calculate_dependent_values()

        def bus_columns(df):
            return df.columns[df.columns.str.startswith("bus")]

        # check for unknown buses
        for c in self.iterate_components():
            for attr in bus_columns(c.df):
                missing = ~c.df[attr].isin(self.buses.index)
                # if bus2, bus3... contain empty strings do not warn
                if c.name in self.branch_components:
                    if int(attr[-1]) > 1:
                        missing &= c.df[attr] != ""
                if missing.any():
                    msg = "The following %s have %s which are not defined:\n%s"
                    logger.warning(msg, c.list_name, attr, c.df.index[missing])

        # check for disconnected buses
        connected_buses = set()
        for c in self.iterate_components():
            for attr in bus_columns(c.df):
                connected_buses.update(c.df[attr])

        disconnected_buses = set(self.buses.index) - connected_buses
        if disconnected_buses:
            msg = "The following buses have no attached components, which can break the lopf:\n%s"
            logger.warning(msg, disconnected_buses)

        for c in self.iterate_components(self.passive_branch_components):
            for attr in ["x", "r"]:
                bad = c.df[attr] == 0
                if bad.any():
                    msg = (
                        "The following %s have zero %s, which "
                        "could break the linear load flow:\n%s"
                    )
                    logger.warning(msg, c.list_name, attr, c.df.index[bad])

        for c in self.iterate_components({"Transformer"}):
            bad = c.df["s_nom"] == 0
            if bad.any():
                logger.warning(
                    "The following %s have zero s_nom, which is used "
                    "to define the impedance and will thus break "
                    "the load flow:\n%s",
                    c.list_name,
                    c.df.index[bad],
                )

        for c in self.iterate_components():
            for attr in c.attrs.index[c.attrs.varying & c.attrs.static]:
                attr_df = c.pnl[attr]

                diff = attr_df.columns.difference(c.df.index)
                if len(diff):
                    logger.warning(
                        "The following %s have time series defined "
                        "for attribute %s in network.%s_t, but are "
                        "not defined in network.%s:\n%s",
                        c.list_name,
                        attr,
                        c.list_name,
                        c.list_name,
                        diff,
                    )

                if not self.snapshots.equals(attr_df.index):
                    logger.warning(
                        "The index of the time-dependent Dataframe for attribute "
                        "%s of network.%s_t is not aligned with network snapshots",
                        attr,
                        c.list_name,
                    )

        static_attrs = ["p_nom", "s_nom", "e_nom"]
        varying_attrs = ["p_max_pu", "e_max_pu"]
        for c in self.iterate_components(self.all_components - {"TransformerType"}):
            varying_attr = c.attrs.query("varying").index.intersection(varying_attrs)
            static_attr = c.attrs.query("static").index.intersection(static_attrs)

            if len(static_attr):
                attr = static_attr[0]
                bad = c.df[attr + "_max"] < c.df[attr + "_min"]
                if bad.any():
                    logger.warning(
                        "The following %s have smaller maximum than "
                        "minimum expansion limit which can lead to "
                        "infeasibilty:\n%s",
                        c.list_name,
                        c.df.index[bad],
                    )

                attr = static_attr[0]
                for col in [attr + "_min", attr + "_max"]:
                    if c.df[col][c.df[attr + "_extendable"]].isnull().any():
                        logger.warning(
                            "Encountered nan's in column %s of component '%s'.",
                            col,
                            c.name,
                        )

            if len(varying_attr):
                attr = varying_attr[0][0]
                max_pu = self.get_switchable_as_dense(c.name, attr + "_max_pu")
                min_pu = self.get_switchable_as_dense(c.name, attr + "_min_pu")

                # check for NaN values:
                if max_pu.isnull().values.any():
                    for col in max_pu.columns[max_pu.isnull().any()]:
                        logger.warning(
                            "The attribute %s of element %s of %s has "
                            "NaN values for the following snapshots:\n%s",
                            attr + "_max_pu",
                            col,
                            c.list_name,
                            max_pu.index[max_pu[col].isnull()],
                        )
                if min_pu.isnull().values.any():
                    for col in min_pu.columns[min_pu.isnull().any()]:
                        logger.warning(
                            "The attribute %s of element %s of %s has "
                            "NaN values for the following snapshots:\n%s",
                            attr + "_min_pu",
                            col,
                            c.list_name,
                            min_pu.index[min_pu[col].isnull()],
                        )

                # check for infinite values
                if np.isinf(max_pu).values.any():
                    for col in max_pu.columns[np.isinf(max_pu).any()]:
                        logger.warning(
                            "The attribute %s of element %s of %s has "
                            "infinite values for the following snapshots:\n%s",
                            attr + "_max_pu",
                            col,
                            c.list_name,
                            max_pu.index[np.isinf(max_pu[col])],
                        )
                if np.isinf(min_pu).values.any():
                    for col in min_pu.columns[np.isinf(min_pu).any()]:
                        logger.warning(
                            "The attribute %s of element %s of %s has "
                            "infinite values for the following snapshots:\n%s",
                            attr + "_min_pu",
                            col,
                            c.list_name,
                            min_pu.index[np.isinf(min_pu[col])],
                        )

                diff = max_pu - min_pu
                diff = diff[diff < 0].dropna(axis=1, how="all")
                for col in diff.columns:
                    logger.warning(
                        "The element %s of %s has a smaller maximum "
                        "than minimum operational limit which can "
                        "lead to infeasibility for the following snapshots:\n%s",
                        col,
                        c.list_name,
                        diff[col].dropna().index,
                    )

            if c.name in {"Generator", "Link"}:
                committables = self.get_committable_i(c.name)
                extendables = self.get_extendable_i(c.name)
                intersection = committables.intersection(extendables)
                if not intersection.empty:
                    logger.warning(
                        "Assets can only be committable or extendable. Found "
                        f"assets in component {c} which are both:"
                        f"\n\n\t{', '.join(intersection)}"
                    )

            if c.name in {"Generator"}:
                bad_uc_gens = c.df.index[
                    c.df.committable
                    & (c.df.up_time_before > 0)
                    & (c.df.down_time_before > 0)
                ]
                if not bad_uc_gens.empty:
                    logger.warning(
                        "The following committable generators were both up and down"
                        f" before the simulation: {bad_uc_gens}."
                        " This could cause an infeasibility."
                    )

        # check all dtypes of component attributes

        for c in self.iterate_components():

            # first check static attributes

            dtypes_soll = c.attrs.loc[c.attrs["static"], "dtype"].drop("name")
            unmatched = c.df.dtypes[dtypes_soll.index] != dtypes_soll

            if unmatched.any():
                logger.warning(
                    "The following attributes of the dataframe %s "
                    "have the wrong dtype:\n%s\n"
                    "They are:\n%s\nbut should be:\n%s",
                    c.list_name,
                    unmatched.index[unmatched],
                    c.df.dtypes[dtypes_soll.index[unmatched]],
                    dtypes_soll[unmatched],
                )

            # now check varying attributes

            types_soll = c.attrs.loc[c.attrs["varying"], ["typ", "dtype"]]

            for attr, typ, dtype in types_soll.itertuples():
                if c.pnl[attr].empty:
                    continue

                unmatched = c.pnl[attr].dtypes != dtype

                if unmatched.any():
                    logger.warning(
                        "The following columns of time-varying attribute "
                        "%s in %s_t have the wrong dtype:\n%s\n"
                        "They are:\n%s\nbut should be:\n%s",
                        attr,
                        c.list_name,
                        unmatched.index[unmatched],
                        c.pnl[attr].dtypes[unmatched],
                        typ,
                    )

        constraint_periods = set(
            self.global_constraints.investment_period.dropna().unique()
        )
        if isinstance(self.snapshots, pd.MultiIndex):
            if not constraint_periods.issubset(self.snapshots.unique("period")):
                raise ValueError(
                    "The global constraints contain investment periods which are "
                    "not in the set of optimized snapshots."
                )
        else:
            if constraint_periods:
                raise ValueError(
                    "The global constraints contain investment periods but snapshots are "
                    "not multi-indexed."
                )


class SubNetwork(Common):
    """
    Connected network of electric buses (AC or DC) with passive flows or
    isolated non-electric buses.

    Generated by network.determine_network_topology().
    """

    list_name = "sub_networks"

    lpf = sub_network_lpf

    pf = sub_network_pf

    find_bus_controls = find_bus_controls

    find_slack_bus = find_slack_bus

    calculate_Y = calculate_Y

    calculate_PTDF = calculate_PTDF

    calculate_B_H = calculate_B_H

    calculate_BODF = calculate_BODF

    graph = graph

    incidence_matrix = incidence_matrix

    adjacency_matrix = adjacency_matrix

    def buses_i(self):
        return self.network.buses.index[self.network.buses.sub_network == self.name]

    def lines_i(self):
        return self.network.lines.index[self.network.lines.sub_network == self.name]

    def transformers_i(self):
        return self.network.transformers.index[
            self.network.transformers.sub_network == self.name
        ]

    def branches_i(self):
        types = []
        names = []
        for c in self.iterate_components(self.network.passive_branch_components):
            types += len(c.ind) * [c.name]
            names += list(c.ind)
        return pd.MultiIndex.from_arrays([types, names], names=("type", "name"))

    def branches(self):
        branches = self.network.passive_branches()
        return branches[branches.sub_network == self.name]

    def generators_i(self):
        sub_networks = self.network.generators.bus.map(self.network.buses.sub_network)
        return self.network.generators.index[sub_networks == self.name]

    def loads_i(self):
        sub_networks = self.network.loads.bus.map(self.network.buses.sub_network)
        return self.network.loads.index[sub_networks == self.name]

    def shunt_impedances_i(self):
        sub_networks = self.network.shunt_impedances.bus.map(
            self.network.buses.sub_network
        )
        return self.network.shunt_impedances.index[sub_networks == self.name]

    def storage_units_i(self):
        sub_networks = self.network.storage_units.bus.map(
            self.network.buses.sub_network
        )
        return self.network.storage_units.index[sub_networks == self.name]

    def stores_i(self):
        sub_networks = self.network.stores.bus.map(self.network.buses.sub_network)
        return self.network.stores.index[sub_networks == self.name]

    def buses(self):
        return self.network.buses.loc[self.buses_i()]

    def generators(self):
        return self.network.generators.loc[self.generators_i()]

    def loads(self):
        return self.network.loads.loc[self.loads_i()]

    def shunt_impedances(self):
        return self.network.shunt_impedances.loc[self.shunt_impedances_i()]

    def storage_units(self):
        return self.network.storage_units.loc[self.storage_units_i()]

    def iterate_components(self, components=None, skip_empty=True):
        """
        Iterate over components of the subnetwork and extract corresponding
        data.

        Parameters
        ----------
        components : list-like, optional
            List of components ('Generator', 'Line', etc.) to iterate over,
            by default None
        skip_empty : bool, optional
            Whether to skip a components with no assigned assets,
            by default True

        Yields
        ------
        Component
            Container for component data. See Component class for details.
        """
        for c in self.network.iterate_components(
            components=components, skip_empty=False
        ):
            ind = getattr(self, c.list_name + "_i")()
            pnl = Dict()
            for k, v in c.pnl.items():
                pnl[k] = v[ind.intersection(v.columns)]
            c = Component(c.name, c.list_name, c.attrs, c.df.loc[ind], pnl, ind)
            if not (skip_empty and len(ind) == 0):
                yield c<|MERGE_RESOLUTION|>--- conflicted
+++ resolved
@@ -669,16 +669,12 @@
             construction, e.g. .lp file - useful for debugging
         formulation : string
             Formulation of the linear power flow equations to use; must be
-<<<<<<< HEAD
-            one of ["angles","cycles","kirchhoff","ptdf"]
+            one of ["angles", "cycles", "kirchhoff", "ptdf"]
         transmission_losses : int
             Whether an approximation of transmission losses should be included
             in the linearised power flow formulation. A passed number will denote
             the number of tangents used for the piecewise linear approximation.
             Defaults to 0, which ignores losses.
-=======
-            one of ["angles", "cycles", "kirchhoff", "ptdf"]
->>>>>>> 30706e5b
         extra_functionality : callable function
             This function must take two arguments
             `extra_functionality(network, snapshots)` and is called after
